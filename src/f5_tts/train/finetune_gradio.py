--- conflicted
+++ resolved
@@ -852,19 +852,11 @@
             print(f"Error processing {file_audio}: {e}")
             continue
 
-<<<<<<< HEAD
         if duration < 1 or duration > 17:
             if duration > 17:
                 error_files.append([file_audio, "duration > 17 sec"])
             if duration < 1:
                 error_files.append([file_audio, "duration < 1 sec "])
-=======
-        if duration < 2 or duration > 17:
-            if duration > 17:
-                error_files.append([file_audio, "duration > 17 sec"])
-            if duration < 2:
-                error_files.append([file_audio, "duration < 2 sec "])
->>>>>>> 806b79e7
             continue
         if len(text) < 3:
             error_files.append([file_audio, "very small text len 3"])
