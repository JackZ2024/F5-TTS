import threading
import queue
import re

import gc
import json
import os
import platform
import psutil
import random
import signal
import shutil
import subprocess
import sys
import tempfile
import time
from glob import glob

import click
import gradio as gr
import librosa
import numpy as np
import torch
import torchaudio
from datasets import Dataset as Dataset_
from datasets.arrow_writer import ArrowWriter
from safetensors.torch import save_file
from scipy.io import wavfile
from cached_path import cached_path
from f5_tts.api import F5TTS
from f5_tts.model.utils import convert_char_to_pinyin
from f5_tts.infer.utils_infer import transcribe
from importlib.resources import files

training_process = None
system = platform.system()
python_executable = sys.executable or "python"
tts_api = None
last_checkpoint = ""
last_device = ""
last_ema = None


path_data = str(files("f5_tts").joinpath("../../data"))
path_project_ckpts = str(files("f5_tts").joinpath("../../ckpts"))
file_train = str(files("f5_tts").joinpath("train/finetune_cli.py"))

device = (
    "cuda"
    if torch.cuda.is_available()
    else "xpu"
    if torch.xpu.is_available()
    else "mps"
    if torch.backends.mps.is_available()
    else "cpu"
)


# Save settings from a JSON file
def save_settings(
    project_name,
    exp_name,
    learning_rate,
    batch_size_per_gpu,
    batch_size_type,
    max_samples,
    grad_accumulation_steps,
    max_grad_norm,
    epochs,
    num_warmup_updates,
    save_per_updates,
    keep_last_n_checkpoints,
    last_per_updates,
    finetune,
    file_checkpoint_train,
    tokenizer_type,
    tokenizer_file,
    mixed_precision,
    logger,
    ch_8bit_adam,
):
    path_project = os.path.join(path_project_ckpts, project_name)
    os.makedirs(path_project, exist_ok=True)
    file_setting = os.path.join(path_project, "setting.json")

    settings = {
        "exp_name": exp_name,
        "learning_rate": learning_rate,
        "batch_size_per_gpu": batch_size_per_gpu,
        "batch_size_type": batch_size_type,
        "max_samples": max_samples,
        "grad_accumulation_steps": grad_accumulation_steps,
        "max_grad_norm": max_grad_norm,
        "epochs": epochs,
        "num_warmup_updates": num_warmup_updates,
        "save_per_updates": save_per_updates,
        "keep_last_n_checkpoints": keep_last_n_checkpoints,
        "last_per_updates": last_per_updates,
        "finetune": finetune,
        "file_checkpoint_train": file_checkpoint_train,
        "tokenizer_type": tokenizer_type,
        "tokenizer_file": tokenizer_file,
        "mixed_precision": mixed_precision,
        "logger": logger,
        "bnb_optimizer": ch_8bit_adam,
    }
    with open(file_setting, "w") as f:
        json.dump(settings, f, indent=4)
    return "Settings saved!"


# Load settings from a JSON file
def load_settings(project_name):
    project_name = project_name.replace("_pinyin", "").replace("_char", "")
    path_project = os.path.join(path_project_ckpts, project_name)
    file_setting = os.path.join(path_project, "setting.json")

    # Default settings
    default_settings = {
        "exp_name": "F5TTS_Base",
        "learning_rate": 1e-05,
        "batch_size_per_gpu": 1000,
        "batch_size_type": "frame",
        "max_samples": 64,
        "grad_accumulation_steps": 1,
        "max_grad_norm": 1,
        "epochs": 100,
        "num_warmup_updates": 2,
        "save_per_updates": 300,
        "keep_last_n_checkpoints": -1,
        "last_per_updates": 100,
        "finetune": True,
        "file_checkpoint_train": "",
        "tokenizer_type": "pinyin",
        "tokenizer_file": "",
        "mixed_precision": "none",
        "logger": "wandb",
        "bnb_optimizer": False,
    }

    # Load settings from file if it exists
    if os.path.isfile(file_setting):
        with open(file_setting, "r") as f:
            file_settings = json.load(f)
        default_settings.update(file_settings)

<<<<<<< HEAD
    # Return as a tuple in the correct order
    return (
        default_settings["exp_name"],
        default_settings["learning_rate"],
        default_settings["batch_size_per_gpu"],
        default_settings["batch_size_type"],
        default_settings["max_samples"],
        default_settings["grad_accumulation_steps"],
        default_settings["max_grad_norm"],
        default_settings["epochs"],
        default_settings["num_warmup_updates"],
        default_settings["save_per_updates"],
        default_settings["keep_last_n_checkpoints"],
        default_settings["last_per_updates"],
        default_settings["finetune"],
        default_settings["file_checkpoint_train"],
        default_settings["tokenizer_type"],
        default_settings["tokenizer_file"],
        default_settings["mixed_precision"],
        default_settings["logger"],
        default_settings["bnb_optimizer"],
=======
    return  (
        settings["exp_name"],
        settings["learning_rate"],
        settings["batch_size_per_gpu"],
        settings["batch_size_type"],
        settings["max_samples"],
        settings["grad_accumulation_steps"],
        settings["max_grad_norm"],
        settings["epochs"],
        settings["num_warmup_updates"],
        settings["save_per_updates"],
        settings["last_per_updates"],
        settings["finetune"],
        settings["file_checkpoint_train"],
        settings["tokenizer_type"],
        settings["tokenizer_file"],
        settings["mixed_precision"],
        settings["logger"],
        settings["bnb_optimizer"],
        settings["keep_last_n_checkpoints"],
>>>>>>> 2dc92418
    )

def load_settings_obj(project_name):
    project_name = project_name.replace("_pinyin", "").replace("_char", "")
    path_project = os.path.join(path_project_ckpts, project_name)
    file_setting = os.path.join(path_project, "setting.json")

    if not os.path.isfile(file_setting):
        settings = {
            "exp_name": "F5TTS_Base",
            "learning_rate": 1e-05,
            "batch_size_per_gpu": 1000,
            "batch_size_type": "frame",
            "max_samples": 64,
            "grad_accumulation_steps": 1,
            "max_grad_norm": 1,
            "epochs": 100,
            "num_warmup_updates": 2,
            "save_per_updates": 300,
            "keep_last_n_checkpoints": -1,
            "last_per_updates": 100,
            "finetune": True,
            "file_checkpoint_train": "",
            "tokenizer_type": "pinyin",
            "tokenizer_file": "",
            "mixed_precision": "none",
            "logger": "wandb",
            "bnb_optimizer": False,
        }
    else:
        with open(file_setting, "r") as f:
            settings = json.load(f)
            if "logger" not in settings:
                settings["logger"] = "wandb"
            if "bnb_optimizer" not in settings:
                settings["bnb_optimizer"] = False
            if "keep_last_n_checkpoints" not in settings:
                settings["keep_last_n_checkpoints"] = -1  # default to keep all checkpoints
            if "last_per_updates" not in settings:  # patch for backward compatibility, with before f992c4e
                settings["last_per_updates"] = settings["last_per_steps"] // settings["grad_accumulation_steps"]

    return settings

# Load metadata
def get_audio_duration(audio_path):
    """Calculate the duration mono of an audio file."""
    audio, sample_rate = torchaudio.load(audio_path)
    return audio.shape[1] / sample_rate


def clear_text(text):
    """Clean and prepare text by lowering the case and stripping whitespace."""
    return text.lower().strip()


def get_rms(
    y,
    frame_length=2048,
    hop_length=512,
    pad_mode="constant",
):  # https://github.com/RVC-Boss/GPT-SoVITS/blob/main/tools/slicer2.py
    padding = (int(frame_length // 2), int(frame_length // 2))
    y = np.pad(y, padding, mode=pad_mode)

    axis = -1
    # put our new within-frame axis at the end for now
    out_strides = y.strides + tuple([y.strides[axis]])
    # Reduce the shape on the framing axis
    x_shape_trimmed = list(y.shape)
    x_shape_trimmed[axis] -= frame_length - 1
    out_shape = tuple(x_shape_trimmed) + tuple([frame_length])
    xw = np.lib.stride_tricks.as_strided(y, shape=out_shape, strides=out_strides)
    if axis < 0:
        target_axis = axis - 1
    else:
        target_axis = axis + 1
    xw = np.moveaxis(xw, -1, target_axis)
    # Downsample along the target axis
    slices = [slice(None)] * xw.ndim
    slices[axis] = slice(0, None, hop_length)
    x = xw[tuple(slices)]

    # Calculate power
    power = np.mean(np.abs(x) ** 2, axis=-2, keepdims=True)

    return np.sqrt(power)


class Slicer:  # https://github.com/RVC-Boss/GPT-SoVITS/blob/main/tools/slicer2.py
    def __init__(
        self,
        sr: int,
        threshold: float = -40.0,
        min_length: int = 2000,
        min_interval: int = 300,
        hop_size: int = 20,
        max_sil_kept: int = 2000,
    ):
        if not min_length >= min_interval >= hop_size:
            raise ValueError("The following condition must be satisfied: min_length >= min_interval >= hop_size")
        if not max_sil_kept >= hop_size:
            raise ValueError("The following condition must be satisfied: max_sil_kept >= hop_size")
        min_interval = sr * min_interval / 1000
        self.threshold = 10 ** (threshold / 20.0)
        self.hop_size = round(sr * hop_size / 1000)
        self.win_size = min(round(min_interval), 4 * self.hop_size)
        self.min_length = round(sr * min_length / 1000 / self.hop_size)
        self.min_interval = round(min_interval / self.hop_size)
        self.max_sil_kept = round(sr * max_sil_kept / 1000 / self.hop_size)

    def _apply_slice(self, waveform, begin, end):
        if len(waveform.shape) > 1:
            return waveform[:, begin * self.hop_size : min(waveform.shape[1], end * self.hop_size)]
        else:
            return waveform[begin * self.hop_size : min(waveform.shape[0], end * self.hop_size)]

    # @timeit
    def slice(self, waveform):
        if len(waveform.shape) > 1:
            samples = waveform.mean(axis=0)
        else:
            samples = waveform
        if samples.shape[0] <= self.min_length:
            return [waveform]
        rms_list = get_rms(y=samples, frame_length=self.win_size, hop_length=self.hop_size).squeeze(0)
        sil_tags = []
        silence_start = None
        clip_start = 0
        for i, rms in enumerate(rms_list):
            # Keep looping while frame is silent.
            if rms < self.threshold:
                # Record start of silent frames.
                if silence_start is None:
                    silence_start = i
                continue
            # Keep looping while frame is not silent and silence start has not been recorded.
            if silence_start is None:
                continue
            # Clear recorded silence start if interval is not enough or clip is too short
            is_leading_silence = silence_start == 0 and i > self.max_sil_kept
            need_slice_middle = i - silence_start >= self.min_interval and i - clip_start >= self.min_length
            if not is_leading_silence and not need_slice_middle:
                silence_start = None
                continue
            # Need slicing. Record the range of silent frames to be removed.
            if i - silence_start <= self.max_sil_kept:
                pos = rms_list[silence_start : i + 1].argmin() + silence_start
                if silence_start == 0:
                    sil_tags.append((0, pos))
                else:
                    sil_tags.append((pos, pos))
                clip_start = pos
            elif i - silence_start <= self.max_sil_kept * 2:
                pos = rms_list[i - self.max_sil_kept : silence_start + self.max_sil_kept + 1].argmin()
                pos += i - self.max_sil_kept
                pos_l = rms_list[silence_start : silence_start + self.max_sil_kept + 1].argmin() + silence_start
                pos_r = rms_list[i - self.max_sil_kept : i + 1].argmin() + i - self.max_sil_kept
                if silence_start == 0:
                    sil_tags.append((0, pos_r))
                    clip_start = pos_r
                else:
                    sil_tags.append((min(pos_l, pos), max(pos_r, pos)))
                    clip_start = max(pos_r, pos)
            else:
                pos_l = rms_list[silence_start : silence_start + self.max_sil_kept + 1].argmin() + silence_start
                pos_r = rms_list[i - self.max_sil_kept : i + 1].argmin() + i - self.max_sil_kept
                if silence_start == 0:
                    sil_tags.append((0, pos_r))
                else:
                    sil_tags.append((pos_l, pos_r))
                clip_start = pos_r
            silence_start = None
        # Deal with trailing silence.
        total_frames = rms_list.shape[0]
        if silence_start is not None and total_frames - silence_start >= self.min_interval:
            silence_end = min(total_frames, silence_start + self.max_sil_kept)
            pos = rms_list[silence_start : silence_end + 1].argmin() + silence_start
            sil_tags.append((pos, total_frames + 1))
        # Apply and return slices.
        ####音频+起始时间+终止时间
        if len(sil_tags) == 0:
            return [[waveform, 0, int(total_frames * self.hop_size)]]
        else:
            chunks = []
            if sil_tags[0][0] > 0:
                chunks.append([self._apply_slice(waveform, 0, sil_tags[0][0]), 0, int(sil_tags[0][0] * self.hop_size)])
            for i in range(len(sil_tags) - 1):
                chunks.append(
                    [
                        self._apply_slice(waveform, sil_tags[i][1], sil_tags[i + 1][0]),
                        int(sil_tags[i][1] * self.hop_size),
                        int(sil_tags[i + 1][0] * self.hop_size),
                    ]
                )
            if sil_tags[-1][1] < total_frames:
                chunks.append(
                    [
                        self._apply_slice(waveform, sil_tags[-1][1], total_frames),
                        int(sil_tags[-1][1] * self.hop_size),
                        int(total_frames * self.hop_size),
                    ]
                )
            return chunks


# terminal
def terminate_process_tree(pid, including_parent=True):
    try:
        parent = psutil.Process(pid)
    except psutil.NoSuchProcess:
        # Process already terminated
        return

    children = parent.children(recursive=True)
    for child in children:
        try:
            os.kill(child.pid, signal.SIGTERM)  # or signal.SIGKILL
        except OSError:
            pass
    if including_parent:
        try:
            os.kill(parent.pid, signal.SIGTERM)  # or signal.SIGKILL
        except OSError:
            pass


def terminate_process(pid):
    if system == "Windows":
        cmd = f"taskkill /t /f /pid {pid}"
        os.system(cmd)
    else:
        terminate_process_tree(pid)


def start_training(
    dataset_name="",
    exp_name="F5TTS_Base",
    learning_rate=1e-4,
    batch_size_per_gpu=400,
    batch_size_type="frame",
    max_samples=64,
    grad_accumulation_steps=1,
    max_grad_norm=1.0,
    epochs=11,
    num_warmup_updates=200,
    save_per_updates=400,
    keep_last_n_checkpoints=-1,
    last_per_updates=800,
    finetune=True,
    file_checkpoint_train="",
    tokenizer_type="pinyin",
    tokenizer_file="",
    mixed_precision="fp16",
    stream=False,
    logger="wandb",
    ch_8bit_adam=False,
):
    global training_process, tts_api, stop_signal

    if tts_api is not None:
        if tts_api is not None:
            del tts_api

        gc.collect()
        torch.cuda.empty_cache()
        tts_api = None

    path_project = os.path.join(path_data, dataset_name)

    if not os.path.isdir(path_project):
        yield (
            f"There is not project with name {dataset_name}",
            gr.update(interactive=True),
            gr.update(interactive=False),
        )
        return

    file_raw = os.path.join(path_project, "raw.arrow")
    if not os.path.isfile(file_raw):
        yield f"There is no file {file_raw}", gr.update(interactive=True), gr.update(interactive=False)
        return

    # Check if a training process is already running
    if training_process is not None:
        return "Train run already!", gr.update(interactive=False), gr.update(interactive=True)

    yield "start train", gr.update(interactive=False), gr.update(interactive=False)

    # Command to run the training script with the specified arguments

    if tokenizer_file == "":
        if dataset_name.endswith("_pinyin"):
            tokenizer_type = "pinyin"
        elif dataset_name.endswith("_char"):
            tokenizer_type = "char"
    else:
        tokenizer_type = "custom"

    dataset_name = dataset_name.replace("_pinyin", "").replace("_char", "")

    if mixed_precision != "none":
        fp16 = f"--mixed_precision={mixed_precision}"
    else:
        fp16 = ""

    cmd = (
        f"accelerate launch {fp16} {file_train} --exp_name {exp_name}"
        f" --learning_rate {learning_rate}"
        f" --batch_size_per_gpu {batch_size_per_gpu}"
        f" --batch_size_type {batch_size_type}"
        f" --max_samples {max_samples}"
        f" --grad_accumulation_steps {grad_accumulation_steps}"
        f" --max_grad_norm {max_grad_norm}"
        f" --epochs {epochs}"
        f" --num_warmup_updates {num_warmup_updates}"
        f" --save_per_updates {save_per_updates}"
        f" --keep_last_n_checkpoints {keep_last_n_checkpoints}"
        f" --last_per_updates {last_per_updates}"
        f" --dataset_name {dataset_name}"
    )

    if finetune:
        cmd += " --finetune"

    if file_checkpoint_train != "":
        cmd += f" --pretrain {file_checkpoint_train}"

    if tokenizer_file != "":
        cmd += f" --tokenizer_path {tokenizer_file}"

    cmd += f" --tokenizer {tokenizer_type}"

    cmd += f" --log_samples --logger {logger}"

    if ch_8bit_adam:
        cmd += " --bnb_optimizer"

    print("run command : \n" + cmd + "\n")

    save_settings(
        dataset_name,
        exp_name,
        learning_rate,
        batch_size_per_gpu,
        batch_size_type,
        max_samples,
        grad_accumulation_steps,
        max_grad_norm,
        epochs,
        num_warmup_updates,
        save_per_updates,
        keep_last_n_checkpoints,
        last_per_updates,
        finetune,
        file_checkpoint_train,
        tokenizer_type,
        tokenizer_file,
        mixed_precision,
        logger,
        ch_8bit_adam,
    )

    try:
        if not stream:
            # Start the training process
            training_process = subprocess.Popen(cmd, shell=True)

            time.sleep(5)
            yield "train start", gr.update(interactive=False), gr.update(interactive=True)

            # Wait for the training process to finish
            training_process.wait()
        else:

            def stream_output(pipe, output_queue):
                try:
                    for line in iter(pipe.readline, ""):
                        output_queue.put(line)
                except Exception as e:
                    output_queue.put(f"Error reading pipe: {str(e)}")
                finally:
                    pipe.close()

            env = os.environ.copy()
            env["PYTHONUNBUFFERED"] = "1"

            training_process = subprocess.Popen(
                cmd, shell=True, stdout=subprocess.PIPE, stderr=subprocess.PIPE, text=True, bufsize=1, env=env
            )
            yield "Training started...", gr.update(interactive=False), gr.update(interactive=True)

            stdout_queue = queue.Queue()
            stderr_queue = queue.Queue()

            stdout_thread = threading.Thread(target=stream_output, args=(training_process.stdout, stdout_queue))
            stderr_thread = threading.Thread(target=stream_output, args=(training_process.stderr, stderr_queue))
            stdout_thread.daemon = True
            stderr_thread.daemon = True
            stdout_thread.start()
            stderr_thread.start()
            stop_signal = False
            while True:
                if stop_signal:
                    training_process.terminate()
                    time.sleep(0.5)
                    if training_process.poll() is None:
                        training_process.kill()
                    yield "Training stopped by user.", gr.update(interactive=True), gr.update(interactive=False)
                    break

                process_status = training_process.poll()

                # Handle stdout
                try:
                    while True:
                        output = stdout_queue.get_nowait()
                        print(output, end="")
                        match = re.search(
                            r"Epoch (\d+)/(\d+):\s+(\d+)%\|.*\[(\d+:\d+)<.*?loss=(\d+\.\d+), update=(\d+)", output
                        )
                        if match:
                            current_epoch = match.group(1)
                            total_epochs = match.group(2)
                            percent_complete = match.group(3)
                            elapsed_time = match.group(4)
                            loss = match.group(5)
                            current_update = match.group(6)
                            message = (
                                f"Epoch: {current_epoch}/{total_epochs}, "
                                f"Progress: {percent_complete}%, "
                                f"Elapsed Time: {elapsed_time}, "
                                f"Loss: {loss}, "
                                f"Update: {current_update}"
                            )
                            yield message, gr.update(interactive=False), gr.update(interactive=True)
                        elif output.strip():
                            yield output, gr.update(interactive=False), gr.update(interactive=True)
                except queue.Empty:
                    pass

                # Handle stderr
                try:
                    while True:
                        error_output = stderr_queue.get_nowait()
                        print(error_output, end="")
                        if error_output.strip():
                            yield f"{error_output.strip()}", gr.update(interactive=False), gr.update(interactive=True)
                except queue.Empty:
                    pass

                if process_status is not None and stdout_queue.empty() and stderr_queue.empty():
                    if process_status != 0:
                        yield (
                            f"Process crashed with exit code {process_status}!",
                            gr.update(interactive=False),
                            gr.update(interactive=True),
                        )
                    else:
                        yield "Training complete!", gr.update(interactive=False), gr.update(interactive=True)
                    break

                # Small sleep to prevent CPU thrashing
                time.sleep(0.1)

            # Clean up
            training_process.stdout.close()
            training_process.stderr.close()
            training_process.wait()

        time.sleep(1)

        if training_process is None:
            text_info = "train stop"
        else:
            text_info = "train complete !"

    except Exception as e:  # Catch all exceptions
        # Ensure that we reset the training process variable in case of an error
        text_info = f"An error occurred: {str(e)}"

    training_process = None

    yield text_info, gr.update(interactive=True), gr.update(interactive=False)


def stop_training():
    global training_process, stop_signal

    if training_process is None:
        return "Train not run !", gr.update(interactive=True), gr.update(interactive=False)
    terminate_process_tree(training_process.pid)
    # training_process = None
    stop_signal = True
    return "train stop", gr.update(interactive=True), gr.update(interactive=False)


def get_list_projects():
    project_list = []
    for folder in os.listdir(path_data):
        path_folder = os.path.join(path_data, folder)
        if not os.path.isdir(path_folder):
            continue
        folder = folder.lower()
        if folder == "emilia_zh_en_pinyin":
            continue
        project_list.append(folder)

    projects_selelect = None if not project_list else project_list[-1]

    return project_list, projects_selelect


def create_data_project(name, tokenizer_type):
    name += "_" + tokenizer_type
    os.makedirs(os.path.join(path_data, name), exist_ok=True)
    os.makedirs(os.path.join(path_data, name, "dataset"), exist_ok=True)
    project_list, projects_selelect = get_list_projects()
    return gr.update(choices=project_list, value=name)


def transcribe_all(name_project, audio_files, language, user=False, progress=gr.Progress()):
    path_project = os.path.join(path_data, name_project)
    path_dataset = os.path.join(path_project, "dataset")
    path_project_wavs = os.path.join(path_project, "wavs")
    file_metadata = os.path.join(path_project, "metadata.csv")

    if not user:
        if audio_files is None:
            return "You need to load an audio file."

    if os.path.isdir(path_project_wavs):
        shutil.rmtree(path_project_wavs)

    if os.path.isfile(file_metadata):
        os.remove(file_metadata)

    os.makedirs(path_project_wavs, exist_ok=True)

    if user:
        file_audios = [
            file
            for format in ("*.wav", "*.ogg", "*.opus", "*.mp3", "*.flac")
            for file in glob(os.path.join(path_dataset, format))
        ]
        if file_audios == []:
            return "No audio file was found in the dataset."
    else:
        file_audios = audio_files

    alpha = 0.5
    _max = 1.0
    slicer = Slicer(24000)

    num = 0
    error_num = 0
    data = ""
    for file_audio in progress.tqdm(file_audios, desc="transcribe files", total=len((file_audios))):
        audio, _ = librosa.load(file_audio, sr=24000, mono=True)

        list_slicer = slicer.slice(audio)
        for chunk, start, end in progress.tqdm(list_slicer, total=len(list_slicer), desc="slicer files"):
            name_segment = os.path.join(f"segment_{num}")
            file_segment = os.path.join(path_project_wavs, f"{name_segment}.wav")

            tmp_max = np.abs(chunk).max()
            if tmp_max > 1:
                chunk /= tmp_max
            chunk = (chunk / tmp_max * (_max * alpha)) + (1 - alpha) * chunk
            wavfile.write(file_segment, 24000, (chunk * 32767).astype(np.int16))

            try:
                text = transcribe(file_segment, language)
                text = text.lower().strip().replace('"', "")

                data += f"{name_segment}|{text}\n"

                num += 1
            except:  # noqa: E722
                error_num += 1

    with open(file_metadata, "w", encoding="utf-8-sig") as f:
        f.write(data)

    if error_num != []:
        error_text = f"\nerror files : {error_num}"
    else:
        error_text = ""

    return f"transcribe complete samples : {num}\npath : {path_project_wavs}{error_text}"


def format_seconds_to_hms(seconds):
    hours = int(seconds / 3600)
    minutes = int((seconds % 3600) / 60)
    seconds = seconds % 60
    return "{:02d}:{:02d}:{:02d}".format(hours, minutes, int(seconds))


def get_correct_audio_path(
    audio_input,
    base_path="wavs",
    supported_formats=("wav", "mp3", "aac", "flac", "m4a", "alac", "ogg", "aiff", "wma", "amr"),
):
    file_audio = None

    # Helper function to check if file has a supported extension
    def has_supported_extension(file_name):
        return any(file_name.endswith(f".{ext}") for ext in supported_formats)

    # Case 1: If it's a full path with a valid extension, use it directly
    if os.path.isabs(audio_input) and has_supported_extension(audio_input):
        file_audio = audio_input

    # Case 2: If it has a supported extension but is not a full path
    elif has_supported_extension(audio_input) and not os.path.isabs(audio_input):
        file_audio = os.path.join(base_path, audio_input)

    # Case 3: If only the name is given (no extension and not a full path)
    elif not has_supported_extension(audio_input) and not os.path.isabs(audio_input):
        for ext in supported_formats:
            potential_file = os.path.join(base_path, f"{audio_input}.{ext}")
            if os.path.exists(potential_file):
                file_audio = potential_file
                break
        else:
            file_audio = os.path.join(base_path, f"{audio_input}.{supported_formats[0]}")
    return file_audio


def create_metadata(name_project, ch_tokenizer, progress=gr.Progress()):
    path_project = os.path.join(path_data, name_project)
    path_project_wavs = os.path.join(path_project, "wavs")
    file_metadata = os.path.join(path_project, "metadata.csv")
    file_raw = os.path.join(path_project, "raw.arrow")
    file_duration = os.path.join(path_project, "duration.json")
    file_vocab = os.path.join(path_project, "vocab.txt")

    if not os.path.isfile(file_metadata):
        return "The file was not found in " + file_metadata, ""

    with open(file_metadata, "r", encoding="utf-8-sig") as f:
        data = f.read()

    audio_path_list = []
    text_list = []
    duration_list = []

    count = data.split("\n")
    lenght = 0
    result = []
    error_files = []
    text_vocab_set = set()
    for line in progress.tqdm(data.split("\n"), total=count):
        sp_line = line.split("|")
        if len(sp_line) != 2:
            continue
        name_audio, text = sp_line[:2]

        file_audio = get_correct_audio_path(name_audio, path_project_wavs)

        if not os.path.isfile(file_audio):
            error_files.append([file_audio, "error path"])
            continue

        try:
            duration = get_audio_duration(file_audio)
        except Exception as e:
            error_files.append([file_audio, "duration"])
            print(f"Error processing {file_audio}: {e}")
            continue

        if duration < 1 or duration > 20:
            if duration > 20:
                error_files.append([file_audio, "duration > 20 sec"])
            if duration < 1:
                error_files.append([file_audio, "duration < 1 sec "])
            continue
        if len(text) < 3:
            error_files.append([file_audio, "very small text len 3"])
            continue
        
        lang = name_project.split("_")[0]
        lang = re.sub(r'\d+$', '', lang)
        text = clear_text(text)
        text = convert_char_to_pinyin([text], polyphone=True, lang=lang)[0]

        audio_path_list.append(file_audio)
        duration_list.append(duration)
        text_list.append(text)

        result.append({"audio_path": file_audio, "text": text, "duration": duration})
        if ch_tokenizer:
            text_vocab_set.update(list(text))

        lenght += duration

    if duration_list == []:
        return f"Error: No audio files found in the specified path : {path_project_wavs}", ""

    min_second = round(min(duration_list), 2)
    max_second = round(max(duration_list), 2)

    with ArrowWriter(path=file_raw, writer_batch_size=1) as writer:
        for line in progress.tqdm(result, total=len(result), desc="prepare data"):
            writer.write(line)

    with open(file_duration, "w") as f:
        json.dump({"duration": duration_list}, f, ensure_ascii=False)

    new_vocal = ""
    if not ch_tokenizer:
        if not os.path.isfile(file_vocab):
            file_vocab_finetune = os.path.join(path_data, "Emilia_ZH_EN_pinyin/vocab.txt")
            if not os.path.isfile(file_vocab_finetune):
                return "Error: Vocabulary file 'Emilia_ZH_EN_pinyin' not found!", ""
            shutil.copy2(file_vocab_finetune, file_vocab)

        with open(file_vocab, "r", encoding="utf-8-sig") as f:
            vocab_char_map = {}
            for i, char in enumerate(f):
                vocab_char_map[char[:-1]] = i
        vocab_size = len(vocab_char_map)

    else:
        with open(file_vocab, "w", encoding="utf-8-sig") as f:
            for vocab in sorted(text_vocab_set):
                f.write(vocab + "\n")
                new_vocal += vocab + "\n"
        vocab_size = len(text_vocab_set)

    if error_files != []:
        error_text = "\n".join([" = ".join(item) for item in error_files])
    else:
        error_text = ""

    return (
        f"prepare complete \nsamples : {len(text_list)}\ntime data : {format_seconds_to_hms(lenght)}\nmin sec : {min_second}\nmax sec : {max_second}\nfile_arrow : {file_raw}\nvocab : {vocab_size}\n{error_text}",
        new_vocal,
    )


def check_user(value):
    return gr.update(visible=not value), gr.update(visible=value)


def calculate_train(
    name_project,
    batch_size_type,
    max_samples,
    learning_rate,
    num_warmup_updates,
    save_per_updates,
    last_per_updates,
    finetune,
):
    path_project = os.path.join(path_data, name_project)
    file_duraction = os.path.join(path_project, "duration.json")

    if not os.path.isfile(file_duraction):
        return (
            1000,
            max_samples,
            num_warmup_updates,
            save_per_updates,
            last_per_updates,
            "project not found !",
            learning_rate,
        )

    with open(file_duraction, "r") as file:
        data = json.load(file)

    duration_list = data["duration"]
    samples = len(duration_list)
    hours = sum(duration_list) / 3600

    # if torch.cuda.is_available():
    # gpu_properties = torch.cuda.get_device_properties(0)
    # total_memory = gpu_properties.total_memory / (1024**3)
    # elif torch.backends.mps.is_available():
    # total_memory = psutil.virtual_memory().available / (1024**3)

    if torch.cuda.is_available():
        gpu_count = torch.cuda.device_count()
        total_memory = 0
        for i in range(gpu_count):
            gpu_properties = torch.cuda.get_device_properties(i)
            total_memory += gpu_properties.total_memory / (1024**3)  # in GB

    elif torch.xpu.is_available():
        gpu_count = torch.xpu.device_count()
        total_memory = 0
        for i in range(gpu_count):
            gpu_properties = torch.xpu.get_device_properties(i)
            total_memory += gpu_properties.total_memory / (1024**3)

    elif torch.backends.mps.is_available():
        gpu_count = 1
        total_memory = psutil.virtual_memory().available / (1024**3)

    if batch_size_type == "frame":
        batch = int(total_memory * 0.5)
        batch = (lambda num: num + 1 if num % 2 != 0 else num)(batch)
        batch_size_per_gpu = int(38400 / batch)
    else:
        batch_size_per_gpu = int(total_memory / 8)
        batch_size_per_gpu = (lambda num: num + 1 if num % 2 != 0 else num)(batch_size_per_gpu)
        batch = batch_size_per_gpu

    if batch_size_per_gpu <= 0:
        batch_size_per_gpu = 1

    if samples < 64:
        max_samples = int(samples * 0.25)
    else:
        max_samples = 64

    num_warmup_updates = int(samples * 0.05)
    save_per_updates = int(samples * 0.10)
    last_per_updates = int(save_per_updates * 0.25)

    max_samples = (lambda num: num + 1 if num % 2 != 0 else num)(max_samples)
    num_warmup_updates = (lambda num: num + 1 if num % 2 != 0 else num)(num_warmup_updates)
    save_per_updates = (lambda num: num + 1 if num % 2 != 0 else num)(save_per_updates)
    last_per_updates = (lambda num: num + 1 if num % 2 != 0 else num)(last_per_updates)
    if last_per_updates <= 0:
        last_per_updates = 2

    total_hours = hours
    mel_hop_length = 256
    mel_sampling_rate = 24000

    # target
    wanted_max_updates = 1000000

    # train params
    gpus = gpu_count
    frames_per_gpu = batch_size_per_gpu  # 8 * 38400 = 307200
    grad_accum = 1

    # intermediate
    mini_batch_frames = frames_per_gpu * grad_accum * gpus
    mini_batch_hours = mini_batch_frames * mel_hop_length / mel_sampling_rate / 3600
    updates_per_epoch = total_hours / mini_batch_hours
    # steps_per_epoch = updates_per_epoch * grad_accum
    epochs = wanted_max_updates / updates_per_epoch

    if finetune:
        learning_rate = 1e-5
    else:
        learning_rate = 7.5e-5

    return (
        batch_size_per_gpu,
        max_samples,
        num_warmup_updates,
        save_per_updates,
        last_per_updates,
        samples,
        learning_rate,
        int(epochs),
    )


def extract_and_save_ema_model(checkpoint_path: str, new_checkpoint_path: str, safetensors: bool) -> str:
    try:
        checkpoint = torch.load(checkpoint_path, weights_only=True)
        print("Original Checkpoint Keys:", checkpoint.keys())

        ema_model_state_dict = checkpoint.get("ema_model_state_dict", None)
        if ema_model_state_dict is None:
            return "No 'ema_model_state_dict' found in the checkpoint."

        if safetensors:
            new_checkpoint_path = new_checkpoint_path.replace(".pt", ".safetensors")
            save_file(ema_model_state_dict, new_checkpoint_path)
        else:
            new_checkpoint_path = new_checkpoint_path.replace(".safetensors", ".pt")
            new_checkpoint = {"ema_model_state_dict": ema_model_state_dict}
            torch.save(new_checkpoint, new_checkpoint_path)

        return f"New checkpoint saved at: {new_checkpoint_path}"

    except Exception as e:
        return f"An error occurred: {e}"


def expand_model_embeddings(ckpt_path, new_ckpt_path, num_new_tokens=42):
    seed = 666
    random.seed(seed)
    os.environ["PYTHONHASHSEED"] = str(seed)
    torch.manual_seed(seed)
    torch.cuda.manual_seed(seed)
    torch.cuda.manual_seed_all(seed)
    torch.backends.cudnn.deterministic = True
    torch.backends.cudnn.benchmark = False

    ckpt = torch.load(ckpt_path, map_location="cpu")

    ema_sd = ckpt.get("ema_model_state_dict", {})
    embed_key_ema = "ema_model.transformer.text_embed.text_embed.weight"
    old_embed_ema = ema_sd[embed_key_ema]

    vocab_old = old_embed_ema.size(0)
    embed_dim = old_embed_ema.size(1)
    vocab_new = vocab_old + num_new_tokens

    def expand_embeddings(old_embeddings):
        new_embeddings = torch.zeros((vocab_new, embed_dim))
        new_embeddings[:vocab_old] = old_embeddings
        new_embeddings[vocab_old:] = torch.randn((num_new_tokens, embed_dim))
        return new_embeddings

    ema_sd[embed_key_ema] = expand_embeddings(ema_sd[embed_key_ema])

    torch.save(ckpt, new_ckpt_path)

    return vocab_new


def vocab_count(text):
    return str(len(text.split(",")))


def vocab_extend(project_name, symbols, model_type):
    if symbols == "":
        return "Symbols empty!"

    name_project = project_name
    path_project = os.path.join(path_data, name_project)
    file_vocab_project = os.path.join(path_project, "vocab.txt")

    file_vocab = os.path.join(path_data, "Emilia_ZH_EN_pinyin/vocab.txt")
    if not os.path.isfile(file_vocab):
        return f"the file {file_vocab} not found !"

    symbols = symbols.split(",")
    if symbols == []:
        return "Symbols to extend not found."

    with open(file_vocab, "r", encoding="utf-8-sig") as f:
        data = f.read()
        vocab = data.split("\n")
    vocab_check = set(vocab)

    miss_symbols = []
    for item in symbols:
        item = item.replace(" ", "")
        if item in vocab_check:
            continue
        miss_symbols.append(item)

    if miss_symbols == []:
        return "Symbols are okay no need to extend."

    size_vocab = len(vocab)
    vocab.pop()
    for item in miss_symbols:
        vocab.append(item)

    vocab.append("")

    with open(file_vocab_project, "w", encoding="utf-8") as f:
        f.write("\n".join(vocab))

    if model_type == "F5-TTS":
        ckpt_path = str(cached_path("hf://SWivid/F5-TTS/F5TTS_Base/model_1200000.pt"))
    else:
        ckpt_path = str(cached_path("hf://SWivid/E2-TTS/E2TTS_Base/model_1200000.pt"))

    vocab_size_new = len(miss_symbols)

    dataset_name = name_project.replace("_pinyin", "").replace("_char", "")
    new_ckpt_path = os.path.join(path_project_ckpts, dataset_name)
    os.makedirs(new_ckpt_path, exist_ok=True)

    # Add pretrained_ prefix to model when copying for consistency with finetune_cli.py
    new_ckpt_file = os.path.join(new_ckpt_path, "pretrained_model_1200000.pt")

    size = expand_model_embeddings(ckpt_path, new_ckpt_file, num_new_tokens=vocab_size_new)

    vocab_new = "\n".join(miss_symbols)
    return f"vocab old size : {size_vocab}\nvocab new size : {size}\nvocab add : {vocab_size_new}\nnew symbols :\n{vocab_new}"


def vocab_check(project_name):
    name_project = project_name
    path_project = os.path.join(path_data, name_project)

    file_metadata = os.path.join(path_project, "metadata.csv")

    file_vocab = os.path.join(path_data, "Emilia_ZH_EN_pinyin/vocab.txt")
    if not os.path.isfile(file_vocab):
        return f"the file {file_vocab} not found !", ""

    with open(file_vocab, "r", encoding="utf-8-sig") as f:
        data = f.read()
        vocab = data.split("\n")
        vocab = set(vocab)

    if not os.path.isfile(file_metadata):
        return f"the file {file_metadata} not found !", ""

    with open(file_metadata, "r", encoding="utf-8-sig") as f:
        data = f.read()

    miss_symbols = []
    miss_symbols_keep = {}
    for item in data.split("\n"):
        sp = item.split("|")
        if len(sp) != 2:
            continue

        text = sp[1].lower().strip()
<<<<<<< HEAD
        # 在这里进行转换，然后通过空格拆分
        lang = project_name.split("_")[0]
        lang = re.sub(r'\d+$', '', lang)
        texts = convert_char_to_pinyin([text], polyphone=True, lang=lang)[0]
        for t in texts:
=======
        text = convert_char_to_pinyin([text], polyphone=True)[0]

        for t in text:
>>>>>>> 2dc92418
            if t not in vocab and t not in miss_symbols_keep:
                miss_symbols.append(t)
                miss_symbols_keep[t] = t

    if miss_symbols == []:
        vocab_miss = ""
        info = "You can train using your language !"
    else:
        vocab_miss = ",".join(miss_symbols)
        info = f"The following symbols are missing in your language {len(miss_symbols)}\n\n"

    return info, vocab_miss


def get_random_sample_prepare(project_name):
    name_project = project_name
    path_project = os.path.join(path_data, name_project)
    file_arrow = os.path.join(path_project, "raw.arrow")
    if not os.path.isfile(file_arrow):
        return "", None
    dataset = Dataset_.from_file(file_arrow)
    random_sample = dataset.shuffle(seed=random.randint(0, 1000)).select([0])
    text = "[" + " , ".join(["' " + t + " '" for t in random_sample["text"][0]]) + "]"
    audio_path = random_sample["audio_path"][0]
    return text, audio_path


def get_random_sample_transcribe(project_name):
    name_project = project_name
    path_project = os.path.join(path_data, name_project)
    file_metadata = os.path.join(path_project, "metadata.csv")
    if not os.path.isfile(file_metadata):
        return "", None

    data = ""
    with open(file_metadata, "r", encoding="utf-8-sig") as f:
        data = f.read()

    list_data = []
    for item in data.split("\n"):
        sp = item.split("|")
        if len(sp) != 2:
            continue

        # fixed audio when it is absolute
        file_audio = get_correct_audio_path(sp[0], os.path.join(path_project, "wavs"))
        list_data.append([file_audio, sp[1]])

    if list_data == []:
        return "", None

    random_item = random.choice(list_data)

    return random_item[1], random_item[0]


def get_random_sample_infer(project_name):
    text, audio = get_random_sample_transcribe(project_name)
    return (
        text,
        text,
        audio,
    )


def infer(
    project, file_checkpoint, exp_name, ref_text, ref_audio, gen_text, nfe_step, use_ema, speed, seed, remove_silence
):
    global last_checkpoint, last_device, tts_api, last_ema
    lang = project.split("_")[0]
    lang = re.sub(r'\d+$', '', lang)

    if not os.path.isfile(file_checkpoint):
        return None, "checkpoint not found!"

    if training_process is not None:
        device_test = "cpu"
    else:
        device_test = None

    if last_checkpoint != file_checkpoint or last_device != device_test or last_ema != use_ema or tts_api is None:
        if last_checkpoint != file_checkpoint:
            last_checkpoint = file_checkpoint

        if last_device != device_test:
            last_device = device_test

        if last_ema != use_ema:
            last_ema = use_ema

        vocab_file = os.path.join(path_data, project, "vocab.txt")

        tts_api = F5TTS(
            model_type=exp_name, ckpt_file=file_checkpoint, vocab_file=vocab_file, device=device_test, use_ema=use_ema
        )

        print("update >> ", device_test, file_checkpoint, use_ema)

    with tempfile.NamedTemporaryFile(delete=False, suffix=".wav") as f:
        tts_api.infer(
            gen_text=gen_text.lower().strip(),
            ref_text=ref_text.lower().strip(),
            ref_file=ref_audio,
            nfe_step=nfe_step,
            file_wave=f.name,
            speed=speed,
            seed=seed,
            remove_silence=remove_silence,
            lang=lang,
        )
        return f.name, tts_api.device, str(tts_api.seed)


def check_finetune(finetune):
    return gr.update(interactive=finetune), gr.update(interactive=finetune), gr.update(interactive=finetune)


def get_checkpoints_project(project_name, is_gradio=True):
    if project_name is None:
        return [], ""
    project_name = project_name.replace("_pinyin", "").replace("_char", "")

    if os.path.isdir(path_project_ckpts):
        files_checkpoints = glob(os.path.join(path_project_ckpts, project_name, "*.pt"))
        # Separate pretrained and regular checkpoints
        pretrained_checkpoints = [f for f in files_checkpoints if "pretrained_" in os.path.basename(f)]
        regular_checkpoints = [
            f
            for f in files_checkpoints
            if "pretrained_" not in os.path.basename(f) and "model_last.pt" not in os.path.basename(f)
        ]
        last_checkpoint = [f for f in files_checkpoints if "model_last.pt" in os.path.basename(f)]

        # Sort regular checkpoints by number
        regular_checkpoints = sorted(
            regular_checkpoints, key=lambda x: int(os.path.basename(x).split("_")[1].split(".")[0])
        )

        # Combine in order: pretrained, regular, last
        files_checkpoints = pretrained_checkpoints + regular_checkpoints + last_checkpoint
    else:
        files_checkpoints = []

    selelect_checkpoint = None if not files_checkpoints else files_checkpoints[0]

    if is_gradio:
        return gr.update(choices=files_checkpoints, value=selelect_checkpoint)

    return files_checkpoints, selelect_checkpoint


def get_audio_project(project_name, is_gradio=True):
    if project_name is None:
        return [], ""
    project_name = project_name.replace("_pinyin", "").replace("_char", "")

    if os.path.isdir(path_project_ckpts):
        files_audios = glob(os.path.join(path_project_ckpts, project_name, "samples", "*.wav"))
        files_audios = sorted(files_audios, key=lambda x: int(os.path.basename(x).split("_")[1].split(".")[0]))

        files_audios = [item.replace("_gen.wav", "") for item in files_audios if item.endswith("_gen.wav")]
    else:
        files_audios = []

    selelect_checkpoint = None if not files_audios else files_audios[0]

    if is_gradio:
        return gr.update(choices=files_audios, value=selelect_checkpoint)

    return files_audios, selelect_checkpoint


def get_gpu_stats():
    gpu_stats = ""

    if torch.cuda.is_available():
        gpu_count = torch.cuda.device_count()
        for i in range(gpu_count):
            gpu_name = torch.cuda.get_device_name(i)
            gpu_properties = torch.cuda.get_device_properties(i)
            total_memory = gpu_properties.total_memory / (1024**3)  # in GB
            allocated_memory = torch.cuda.memory_allocated(i) / (1024**2)  # in MB
            reserved_memory = torch.cuda.memory_reserved(i) / (1024**2)  # in MB

            gpu_stats += (
                f"GPU {i} Name: {gpu_name}\n"
                f"Total GPU memory (GPU {i}): {total_memory:.2f} GB\n"
                f"Allocated GPU memory (GPU {i}): {allocated_memory:.2f} MB\n"
                f"Reserved GPU memory (GPU {i}): {reserved_memory:.2f} MB\n\n"
            )
    elif torch.xpu.is_available():
        gpu_count = torch.xpu.device_count()
        for i in range(gpu_count):
            gpu_name = torch.xpu.get_device_name(i)
            gpu_properties = torch.xpu.get_device_properties(i)
            total_memory = gpu_properties.total_memory / (1024**3)  # in GB
            allocated_memory = torch.xpu.memory_allocated(i) / (1024**2)  # in MB
            reserved_memory = torch.xpu.memory_reserved(i) / (1024**2)  # in MB

            gpu_stats += (
                f"GPU {i} Name: {gpu_name}\n"
                f"Total GPU memory (GPU {i}): {total_memory:.2f} GB\n"
                f"Allocated GPU memory (GPU {i}): {allocated_memory:.2f} MB\n"
                f"Reserved GPU memory (GPU {i}): {reserved_memory:.2f} MB\n\n"
            )
    elif torch.backends.mps.is_available():
        gpu_count = 1
        gpu_stats += "MPS GPU\n"
        total_memory = psutil.virtual_memory().total / (
            1024**3
        )  # Total system memory (MPS doesn't have its own memory)
        allocated_memory = 0
        reserved_memory = 0

        gpu_stats += (
            f"Total system memory: {total_memory:.2f} GB\n"
            f"Allocated GPU memory (MPS): {allocated_memory:.2f} MB\n"
            f"Reserved GPU memory (MPS): {reserved_memory:.2f} MB\n"
        )

    else:
        gpu_stats = "No GPU available"

    return gpu_stats


def get_cpu_stats():
    cpu_usage = psutil.cpu_percent(interval=1)
    memory_info = psutil.virtual_memory()
    memory_used = memory_info.used / (1024**2)
    memory_total = memory_info.total / (1024**2)
    memory_percent = memory_info.percent

    pid = os.getpid()
    process = psutil.Process(pid)
    nice_value = process.nice()

    cpu_stats = (
        f"CPU Usage: {cpu_usage:.2f}%\n"
        f"System Memory: {memory_used:.2f} MB used / {memory_total:.2f} MB total ({memory_percent}% used)\n"
        f"Process Priority (Nice value): {nice_value}"
    )

    return cpu_stats


def get_combined_stats():
    gpu_stats = get_gpu_stats()
    cpu_stats = get_cpu_stats()
    combined_stats = f"### GPU Stats\n{gpu_stats}\n\n### CPU Stats\n{cpu_stats}"
    return combined_stats


def get_audio_select(file_sample):
    select_audio_ref = file_sample
    select_audio_gen = file_sample

    if file_sample is not None:
        select_audio_ref += "_ref.wav"
        select_audio_gen += "_gen.wav"

    return select_audio_ref, select_audio_gen


with gr.Blocks() as app:
    gr.Markdown(
        """
# E2/F5 TTS Automatic Finetune

This is a local web UI for F5 TTS with advanced batch processing support. This app supports the following TTS models:

* [F5-TTS](https://arxiv.org/abs/2410.06885) (A Fairytaler that Fakes Fluent and Faithful Speech with Flow Matching)
* [E2 TTS](https://arxiv.org/abs/2406.18009) (Embarrassingly Easy Fully Non-Autoregressive Zero-Shot TTS)

The checkpoints support English and Chinese.

For tutorial and updates check here (https://github.com/SWivid/F5-TTS/discussions/143)
"""
    )

    with gr.Row():
        projects, projects_selelect = get_list_projects()
        tokenizer_type = gr.Radio(label="Tokenizer Type", choices=["pinyin", "char", "custom"], value="pinyin")
        project_name = gr.Textbox(label="Project Name", value="my_speak")
        bt_create = gr.Button("Create a New Project")

    with gr.Row():
        cm_project = gr.Dropdown(
            choices=projects, value=projects_selelect, label="Project", allow_custom_value=True, scale=6
        )
        ch_refresh_project = gr.Button("Refresh", scale=1)

    bt_create.click(fn=create_data_project, inputs=[project_name, tokenizer_type], outputs=[cm_project])

    with gr.Tabs():
        with gr.TabItem("Transcribe Data"):
            gr.Markdown("""```plaintext 
Skip this step if you have your dataset, metadata.csv, and a folder wavs with all the audio files.                 
```""")

            ch_manual = gr.Checkbox(label="Audio from Path", value=False)

            mark_info_transcribe = gr.Markdown(
                """```plaintext    
     Place your 'wavs' folder and 'metadata.csv' file in the '{your_project_name}' directory. 
                 
     my_speak/
     │
     └── dataset/
         ├── audio1.wav
         └── audio2.wav
         ...
     ```""",
                visible=False,
            )

            audio_speaker = gr.File(label="Voice", type="filepath", file_count="multiple")
            txt_lang = gr.Text(label="Language", value="English")
            bt_transcribe = bt_create = gr.Button("Transcribe")
            txt_info_transcribe = gr.Text(label="Info", value="")
            bt_transcribe.click(
                fn=transcribe_all,
                inputs=[cm_project, audio_speaker, txt_lang, ch_manual],
                outputs=[txt_info_transcribe],
            )
            ch_manual.change(fn=check_user, inputs=[ch_manual], outputs=[audio_speaker, mark_info_transcribe])

            random_sample_transcribe = gr.Button("Random Sample")

            with gr.Row():
                random_text_transcribe = gr.Text(label="Text")
                random_audio_transcribe = gr.Audio(label="Audio", type="filepath")

            random_sample_transcribe.click(
                fn=get_random_sample_transcribe,
                inputs=[cm_project],
                outputs=[random_text_transcribe, random_audio_transcribe],
            )

        with gr.TabItem("Vocab Check"):
            gr.Markdown("""```plaintext 
Check the vocabulary for fine-tuning Emilia_ZH_EN to ensure all symbols are included. For fine-tuning a new language.
```""")

            check_button = gr.Button("Check Vocab")
            txt_info_check = gr.Text(label="Info", value="")

            gr.Markdown("""```plaintext 
Using the extended model, you can finetune to a new language that is missing symbols in the vocab. This creates a new model with a new vocabulary size and saves it in your ckpts/project folder.
```""")

            exp_name_extend = gr.Radio(label="Model", choices=["F5-TTS", "E2-TTS"], value="F5-TTS")

            with gr.Row():
                txt_extend = gr.Textbox(
                    label="Symbols",
                    value="",
                    placeholder="To add new symbols, make sure to use ',' for each symbol",
                    scale=6,
                )
                txt_count_symbol = gr.Textbox(label="New Vocab Size", value="", scale=1)

            extend_button = gr.Button("Extend")
            txt_info_extend = gr.Text(label="Info", value="")

            txt_extend.change(vocab_count, inputs=[txt_extend], outputs=[txt_count_symbol])
            check_button.click(fn=vocab_check, inputs=[cm_project], outputs=[txt_info_check, txt_extend])
            extend_button.click(
                fn=vocab_extend, inputs=[cm_project, txt_extend, exp_name_extend], outputs=[txt_info_extend]
            )

        with gr.TabItem("Prepare Data"):
            gr.Markdown("""```plaintext 
Skip this step if you have your dataset, raw.arrow, duration.json, and vocab.txt
```""")

            gr.Markdown(
                """```plaintext    
     Place all your "wavs" folder and your "metadata.csv" file in your project name directory.

     Supported audio formats: "wav", "mp3", "aac", "flac", "m4a", "alac", "ogg", "aiff", "wma", "amr"

     Example wav format:                               
     my_speak/
     │
     ├── wavs/
     │   ├── audio1.wav
     │   └── audio2.wav
     |   ...
     │
     └── metadata.csv
      
     File format metadata.csv:

     audio1|text1 or audio1.wav|text1 or your_path/audio1.wav|text1 
     audio2|text1 or audio2.wav|text1 or your_path/audio2.wav|text1 
     ...

     ```"""
            )
            ch_tokenizern = gr.Checkbox(label="Create Vocabulary", value=False, visible=False)

            bt_prepare = bt_create = gr.Button("Prepare")
            txt_info_prepare = gr.Text(label="Info", value="")
            txt_vocab_prepare = gr.Text(label="Vocab", value="")

            bt_prepare.click(
                fn=create_metadata, inputs=[cm_project, ch_tokenizern], outputs=[txt_info_prepare, txt_vocab_prepare]
            )

            random_sample_prepare = gr.Button("Random Sample")

            with gr.Row():
                random_text_prepare = gr.Text(label="Tokenizer")
                random_audio_prepare = gr.Audio(label="Audio", type="filepath")

            random_sample_prepare.click(
                fn=get_random_sample_prepare, inputs=[cm_project], outputs=[random_text_prepare, random_audio_prepare]
            )

        with gr.TabItem("Train Data"):
            gr.Markdown("""```plaintext 
The auto-setting is still experimental. Please make sure that the epochs, save per updates, and last per updates are set correctly, or change them manually as needed.
If you encounter a memory error, try reducing the batch size per GPU to a smaller number.
```""")
            with gr.Row():
                bt_calculate = bt_create = gr.Button("Auto Settings")
                lb_samples = gr.Label(label="Samples")
                batch_size_type = gr.Radio(label="Batch Size Type", choices=["frame", "sample"], value="frame")

            with gr.Row():
                ch_finetune = bt_create = gr.Checkbox(label="Finetune", value=True)
                tokenizer_file = gr.Textbox(label="Tokenizer File", value="")
                file_checkpoint_train = gr.Textbox(label="Path to the Pretrained Checkpoint", value="")

            with gr.Row():
                exp_name = gr.Radio(label="Model", choices=["F5TTS_Base", "E2TTS_Base"], value="F5TTS_Base")
                learning_rate = gr.Number(label="Learning Rate", value=1e-5, step=1e-5)

            with gr.Row():
                batch_size_per_gpu = gr.Number(label="Batch Size per GPU", value=1000)
                max_samples = gr.Number(label="Max Samples", value=64)

            with gr.Row():
                grad_accumulation_steps = gr.Number(label="Gradient Accumulation Steps", value=1)
                max_grad_norm = gr.Number(label="Max Gradient Norm", value=1.0)

            with gr.Row():
                epochs = gr.Number(label="Epochs", value=10)
                num_warmup_updates = gr.Number(label="Warmup Updates", value=2)

            with gr.Row():
                save_per_updates = gr.Number(label="Save per Updates", value=300)
                keep_last_n_checkpoints = gr.Number(
                    label="Keep Last N Checkpoints",
                    value=-1,
                    step=1,
                    precision=0,
                    info="-1: Keep all checkpoints, 0: Only save final model_last.pt, N>0: Keep last N checkpoints",
                )
                last_per_updates = gr.Number(label="Last per Updates", value=100)

            with gr.Row():
                ch_8bit_adam = gr.Checkbox(label="Use 8-bit Adam optimizer")
                mixed_precision = gr.Radio(label="mixed_precision", choices=["none", "fp16", "bf16"], value="none")
                cd_logger = gr.Radio(label="logger", choices=["wandb", "tensorboard"], value="wandb")
                start_button = gr.Button("Start Training")
                stop_button = gr.Button("Stop Training", interactive=False)

            if projects_selelect is not None:
<<<<<<< HEAD
                (
                    exp_name_value,
                    learning_rate_value,
                    batch_size_per_gpu_value,
                    batch_size_type_value,
                    max_samples_value,
                    grad_accumulation_steps_value,
                    max_grad_norm_value,
                    epochs_value,
                    num_warmup_updates_value,
                    save_per_updates_value,
                    keep_last_n_checkpoints_value,
                    last_per_updates_value,
                    finetune_value,
                    file_checkpoint_train_value,
                    tokenizer_type_value,
                    tokenizer_file_value,
                    mixed_precision_value,
                    logger_value,
                    bnb_optimizer_value,
                ) = load_settings(projects_selelect)

                # Assigning values to the respective components
                exp_name.value = exp_name_value
                learning_rate.value = learning_rate_value
                batch_size_per_gpu.value = batch_size_per_gpu_value
                batch_size_type.value = batch_size_type_value
                max_samples.value = max_samples_value
                grad_accumulation_steps.value = grad_accumulation_steps_value
                max_grad_norm.value = max_grad_norm_value
                epochs.value = epochs_value
                num_warmup_updates.value = num_warmup_updates_value
                save_per_updates.value = save_per_updates_value
                keep_last_n_checkpoints.value = keep_last_n_checkpoints_value
                last_per_updates.value = last_per_updates_value
                ch_finetune.value = finetune_value
                file_checkpoint_train.value = file_checkpoint_train_value
                tokenizer_type.value = tokenizer_type_value
                tokenizer_file.value = tokenizer_file_value
                mixed_precision.value = mixed_precision_value
                cd_logger.value = logger_value
                ch_8bit_adam.value = bnb_optimizer_value
=======
                settings = load_settings_obj(projects_selelect)

                exp_name.value = settings["exp_name"]
                learning_rate.value = settings["learning_rate"]
                batch_size_per_gpu.value = settings["batch_size_per_gpu"]
                batch_size_type.value = settings["batch_size_type"]
                max_samples.value = settings["max_samples"]
                grad_accumulation_steps.value = settings["grad_accumulation_steps"]
                max_grad_norm.value = settings["max_grad_norm"]
                epochs.value = settings["epochs"]
                num_warmup_updates.value = settings["num_warmup_updates"]
                save_per_updates.value = settings["save_per_updates"]
                keep_last_n_checkpoints.value = settings["keep_last_n_checkpoints"]
                last_per_updates.value = settings["last_per_updates"]
                ch_finetune.value = settings["finetune"]
                file_checkpoint_train.value = settings["file_checkpoint_train"]
                tokenizer_type.value = settings["tokenizer_type"]
                tokenizer_file.value = settings["tokenizer_file"]
                mixed_precision.value = settings["mixed_precision"]
                cd_logger.value = settings["logger"]
                ch_8bit_adam.value = settings["bnb_optimizer"]
>>>>>>> 2dc92418

            ch_stream = gr.Checkbox(label="Stream Output Experiment", value=True)
            txt_info_train = gr.Text(label="Info", value="")

            list_audios, select_audio = get_audio_project(projects_selelect, False)

            select_audio_ref = select_audio
            select_audio_gen = select_audio

            if select_audio is not None:
                select_audio_ref += "_ref.wav"
                select_audio_gen += "_gen.wav"

            with gr.Row():
                ch_list_audio = gr.Dropdown(
                    choices=list_audios,
                    value=select_audio,
                    label="Audios",
                    allow_custom_value=True,
                    scale=6,
                    interactive=True,
                )
                bt_stream_audio = gr.Button("Refresh", scale=1)
                bt_stream_audio.click(fn=get_audio_project, inputs=[cm_project], outputs=[ch_list_audio])
                cm_project.change(fn=get_audio_project, inputs=[cm_project], outputs=[ch_list_audio])

            with gr.Row():
                audio_ref_stream = gr.Audio(label="Original", type="filepath", value=select_audio_ref)
                audio_gen_stream = gr.Audio(label="Generate", type="filepath", value=select_audio_gen)

            ch_list_audio.change(
                fn=get_audio_select,
                inputs=[ch_list_audio],
                outputs=[audio_ref_stream, audio_gen_stream],
            )

            start_button.click(
                fn=start_training,
                inputs=[
                    cm_project,
                    exp_name,
                    learning_rate,
                    batch_size_per_gpu,
                    batch_size_type,
                    max_samples,
                    grad_accumulation_steps,
                    max_grad_norm,
                    epochs,
                    num_warmup_updates,
                    save_per_updates,
                    keep_last_n_checkpoints,
                    last_per_updates,
                    ch_finetune,
                    file_checkpoint_train,
                    tokenizer_type,
                    tokenizer_file,
                    mixed_precision,
                    ch_stream,
                    cd_logger,
                    ch_8bit_adam,
                ],
                outputs=[txt_info_train, start_button, stop_button],
            )
            stop_button.click(fn=stop_training, outputs=[txt_info_train, start_button, stop_button])

            bt_calculate.click(
                fn=calculate_train,
                inputs=[
                    cm_project,
                    batch_size_type,
                    max_samples,
                    learning_rate,
                    num_warmup_updates,
                    save_per_updates,
                    last_per_updates,
                    ch_finetune,
                ],
                outputs=[
                    batch_size_per_gpu,
                    max_samples,
                    num_warmup_updates,
                    save_per_updates,
                    last_per_updates,
                    lb_samples,
                    learning_rate,
                    epochs,
                ],
            )

            ch_finetune.change(
                check_finetune, inputs=[ch_finetune], outputs=[file_checkpoint_train, tokenizer_file, tokenizer_type]
            )

            def setup_load_settings():
                output_components = [
<<<<<<< HEAD
                    exp_name,  # 1
                    learning_rate,  # 2
                    batch_size_per_gpu,  # 3
                    batch_size_type,  # 4
                    max_samples,  # 5
                    grad_accumulation_steps,  # 6
                    max_grad_norm,  # 7
                    epochs,  # 8
                    num_warmup_updates,  # 9
                    save_per_updates,  # 10
                    keep_last_n_checkpoints,  # 11
                    last_per_updates,  # 12
                    ch_finetune,  # 13
                    file_checkpoint_train,  # 14
                    tokenizer_type,  # 15
                    tokenizer_file,  # 16
                    mixed_precision,  # 17
                    cd_logger,  # 18
                    ch_8bit_adam,  # 19
=======
                    exp_name,
                    learning_rate,
                    batch_size_per_gpu,
                    batch_size_type,
                    max_samples,
                    grad_accumulation_steps,
                    max_grad_norm,
                    epochs,
                    num_warmup_updates,
                    save_per_updates,
                    keep_last_n_checkpoints,
                    last_per_updates,
                    ch_finetune,
                    file_checkpoint_train,
                    tokenizer_type,
                    tokenizer_file,
                    mixed_precision,
                    cd_logger,
                    ch_8bit_adam
>>>>>>> 2dc92418
                ]
                return output_components

            outputs = setup_load_settings()

            cm_project.change(
                fn=load_settings,
                inputs=[cm_project],
                outputs=outputs,
            )

            ch_refresh_project.click(
                fn=load_settings,
                inputs=[cm_project],
                outputs=outputs,
            )

        with gr.TabItem("Test Model"):
            gr.Markdown("""```plaintext 
SOS: Check the use_ema setting (True or False) for your model to see what works best for you. use seed -1 from random
```""")
            exp_name = gr.Radio(label="Model", choices=["F5-TTS", "E2-TTS"], value="F5-TTS")
            list_checkpoints, checkpoint_select = get_checkpoints_project(projects_selelect, False)

            with gr.Row():
                nfe_step = gr.Number(label="NFE Step", value=32)
                speed = gr.Slider(label="Speed", value=1.0, minimum=0.3, maximum=2.0, step=0.1)
                seed = gr.Number(label="Seed", value=-1, minimum=-1)
                remove_silence = gr.Checkbox(label="Remove Silence")

            ch_use_ema = gr.Checkbox(label="Use EMA", value=True)
            with gr.Row():
                cm_checkpoint = gr.Dropdown(
                    choices=list_checkpoints, value=checkpoint_select, label="Checkpoints", allow_custom_value=True
                )
                bt_checkpoint_refresh = gr.Button("Refresh")

            random_sample_infer = gr.Button("Random Sample")

            ref_text = gr.Textbox(label="Ref Text")
            ref_audio = gr.Audio(label="Audio Ref", type="filepath")
            gen_text = gr.Textbox(label="Gen Text")

            random_sample_infer.click(
                fn=get_random_sample_infer, inputs=[cm_project], outputs=[ref_text, gen_text, ref_audio]
            )

            with gr.Row():
                txt_info_gpu = gr.Textbox("", label="Device")
                seed_info = gr.Text(label="Seed :")
                check_button_infer = gr.Button("Infer")

            gen_audio = gr.Audio(label="Audio Gen", type="filepath")

            check_button_infer.click(
                fn=infer,
                inputs=[
                    cm_project,
                    cm_checkpoint,
                    exp_name,
                    ref_text,
                    ref_audio,
                    gen_text,
                    nfe_step,
                    ch_use_ema,
                    speed,
                    seed,
                    remove_silence,
                ],
                outputs=[gen_audio, txt_info_gpu, seed_info],
            )

            bt_checkpoint_refresh.click(fn=get_checkpoints_project, inputs=[cm_project], outputs=[cm_checkpoint])
            cm_project.change(fn=get_checkpoints_project, inputs=[cm_project], outputs=[cm_checkpoint])

        with gr.TabItem("Reduce Checkpoint"):
            gr.Markdown("""```plaintext 
Reduce the model size from 5GB to 1.3GB. The new checkpoint can be used for inference or fine-tuning afterward, but it cannot be used to continue training.
```""")
            txt_path_checkpoint = gr.Text(label="Path to Checkpoint:")
            txt_path_checkpoint_small = gr.Text(label="Path to Output:")
            ch_safetensors = gr.Checkbox(label="Safetensors", value="")
            txt_info_reduse = gr.Text(label="Info", value="")
            reduse_button = gr.Button("Reduce")
            reduse_button.click(
                fn=extract_and_save_ema_model,
                inputs=[txt_path_checkpoint, txt_path_checkpoint_small, ch_safetensors],
                outputs=[txt_info_reduse],
            )

        with gr.TabItem("System Info"):
            output_box = gr.Textbox(label="GPU and CPU Information", lines=20)

            def update_stats():
                return get_combined_stats()

            update_button = gr.Button("Update Stats")
            update_button.click(fn=update_stats, outputs=output_box)

            def auto_update():
                yield gr.update(value=update_stats())

            gr.update(fn=auto_update, inputs=[], outputs=output_box)


@click.command()
@click.option("--port", "-p", default=None, type=int, help="Port to run the app on")
@click.option("--host", "-H", default=None, help="Host to run the app on")
@click.option(
    "--share",
    "-s",
    default=False,
    is_flag=True,
    help="Share the app via Gradio share link",
)
@click.option("--api", "-a", default=True, is_flag=True, help="Allow API access")
def main(port, host, share, api):
    global app
    print("Starting app...")
    app.queue(api_open=api).launch(server_name=host, server_port=port, share=share, show_api=api)


if __name__ == "__main__":
    main()<|MERGE_RESOLUTION|>--- conflicted
+++ resolved
@@ -115,58 +115,40 @@
     path_project = os.path.join(path_project_ckpts, project_name)
     file_setting = os.path.join(path_project, "setting.json")
 
-    # Default settings
-    default_settings = {
-        "exp_name": "F5TTS_Base",
-        "learning_rate": 1e-05,
-        "batch_size_per_gpu": 1000,
-        "batch_size_type": "frame",
-        "max_samples": 64,
-        "grad_accumulation_steps": 1,
-        "max_grad_norm": 1,
-        "epochs": 100,
-        "num_warmup_updates": 2,
-        "save_per_updates": 300,
-        "keep_last_n_checkpoints": -1,
-        "last_per_updates": 100,
-        "finetune": True,
-        "file_checkpoint_train": "",
-        "tokenizer_type": "pinyin",
-        "tokenizer_file": "",
-        "mixed_precision": "none",
-        "logger": "wandb",
-        "bnb_optimizer": False,
-    }
-
-    # Load settings from file if it exists
-    if os.path.isfile(file_setting):
+    if not os.path.isfile(file_setting):
+        settings = {
+            "exp_name": "F5TTS_Base",
+            "learning_rate": 1e-05,
+            "batch_size_per_gpu": 1000,
+            "batch_size_type": "frame",
+            "max_samples": 64,
+            "grad_accumulation_steps": 1,
+            "max_grad_norm": 1,
+            "epochs": 100,
+            "num_warmup_updates": 2,
+            "save_per_updates": 300,
+            "keep_last_n_checkpoints": -1,
+            "last_per_updates": 100,
+            "finetune": True,
+            "file_checkpoint_train": "",
+            "tokenizer_type": "pinyin",
+            "tokenizer_file": "",
+            "mixed_precision": "none",
+            "logger": "wandb",
+            "bnb_optimizer": False,
+        }
+    else:
         with open(file_setting, "r") as f:
-            file_settings = json.load(f)
-        default_settings.update(file_settings)
-
-<<<<<<< HEAD
-    # Return as a tuple in the correct order
-    return (
-        default_settings["exp_name"],
-        default_settings["learning_rate"],
-        default_settings["batch_size_per_gpu"],
-        default_settings["batch_size_type"],
-        default_settings["max_samples"],
-        default_settings["grad_accumulation_steps"],
-        default_settings["max_grad_norm"],
-        default_settings["epochs"],
-        default_settings["num_warmup_updates"],
-        default_settings["save_per_updates"],
-        default_settings["keep_last_n_checkpoints"],
-        default_settings["last_per_updates"],
-        default_settings["finetune"],
-        default_settings["file_checkpoint_train"],
-        default_settings["tokenizer_type"],
-        default_settings["tokenizer_file"],
-        default_settings["mixed_precision"],
-        default_settings["logger"],
-        default_settings["bnb_optimizer"],
-=======
+            settings = json.load(f)
+            if "logger" not in settings:
+                settings["logger"] = "wandb"
+            if "bnb_optimizer" not in settings:
+                settings["bnb_optimizer"] = False
+            if "keep_last_n_checkpoints" not in settings:
+                settings["keep_last_n_checkpoints"] = -1  # default to keep all checkpoints
+            if "last_per_updates" not in settings:  # patch for backward compatibility, with before f992c4e
+                settings["last_per_updates"] = settings["last_per_steps"] // settings["grad_accumulation_steps"]
+
     return  (
         settings["exp_name"],
         settings["learning_rate"],
@@ -187,7 +169,6 @@
         settings["logger"],
         settings["bnb_optimizer"],
         settings["keep_last_n_checkpoints"],
->>>>>>> 2dc92418
     )
 
 def load_settings_obj(project_name):
@@ -859,16 +840,16 @@
             print(f"Error processing {file_audio}: {e}")
             continue
 
-        if duration < 1 or duration > 20:
-            if duration > 20:
-                error_files.append([file_audio, "duration > 20 sec"])
+        if duration < 1 or duration > 17:
+            if duration > 17:
+                error_files.append([file_audio, "duration > 17 sec"])
             if duration < 1:
                 error_files.append([file_audio, "duration < 1 sec "])
             continue
         if len(text) < 3:
             error_files.append([file_audio, "very small text len 3"])
             continue
-        
+
         lang = name_project.split("_")[0]
         lang = re.sub(r'\d+$', '', lang)
         text = clear_text(text)
@@ -1202,17 +1183,11 @@
             continue
 
         text = sp[1].lower().strip()
-<<<<<<< HEAD
         # 在这里进行转换，然后通过空格拆分
         lang = project_name.split("_")[0]
         lang = re.sub(r'\d+$', '', lang)
         texts = convert_char_to_pinyin([text], polyphone=True, lang=lang)[0]
         for t in texts:
-=======
-        text = convert_char_to_pinyin([text], polyphone=True)[0]
-
-        for t in text:
->>>>>>> 2dc92418
             if t not in vocab and t not in miss_symbols_keep:
                 miss_symbols.append(t)
                 miss_symbols_keep[t] = t
@@ -1683,50 +1658,6 @@
                 stop_button = gr.Button("Stop Training", interactive=False)
 
             if projects_selelect is not None:
-<<<<<<< HEAD
-                (
-                    exp_name_value,
-                    learning_rate_value,
-                    batch_size_per_gpu_value,
-                    batch_size_type_value,
-                    max_samples_value,
-                    grad_accumulation_steps_value,
-                    max_grad_norm_value,
-                    epochs_value,
-                    num_warmup_updates_value,
-                    save_per_updates_value,
-                    keep_last_n_checkpoints_value,
-                    last_per_updates_value,
-                    finetune_value,
-                    file_checkpoint_train_value,
-                    tokenizer_type_value,
-                    tokenizer_file_value,
-                    mixed_precision_value,
-                    logger_value,
-                    bnb_optimizer_value,
-                ) = load_settings(projects_selelect)
-
-                # Assigning values to the respective components
-                exp_name.value = exp_name_value
-                learning_rate.value = learning_rate_value
-                batch_size_per_gpu.value = batch_size_per_gpu_value
-                batch_size_type.value = batch_size_type_value
-                max_samples.value = max_samples_value
-                grad_accumulation_steps.value = grad_accumulation_steps_value
-                max_grad_norm.value = max_grad_norm_value
-                epochs.value = epochs_value
-                num_warmup_updates.value = num_warmup_updates_value
-                save_per_updates.value = save_per_updates_value
-                keep_last_n_checkpoints.value = keep_last_n_checkpoints_value
-                last_per_updates.value = last_per_updates_value
-                ch_finetune.value = finetune_value
-                file_checkpoint_train.value = file_checkpoint_train_value
-                tokenizer_type.value = tokenizer_type_value
-                tokenizer_file.value = tokenizer_file_value
-                mixed_precision.value = mixed_precision_value
-                cd_logger.value = logger_value
-                ch_8bit_adam.value = bnb_optimizer_value
-=======
                 settings = load_settings_obj(projects_selelect)
 
                 exp_name.value = settings["exp_name"]
@@ -1748,7 +1679,6 @@
                 mixed_precision.value = settings["mixed_precision"]
                 cd_logger.value = settings["logger"]
                 ch_8bit_adam.value = settings["bnb_optimizer"]
->>>>>>> 2dc92418
 
             ch_stream = gr.Checkbox(label="Stream Output Experiment", value=True)
             txt_info_train = gr.Text(label="Info", value="")
@@ -1844,27 +1774,6 @@
 
             def setup_load_settings():
                 output_components = [
-<<<<<<< HEAD
-                    exp_name,  # 1
-                    learning_rate,  # 2
-                    batch_size_per_gpu,  # 3
-                    batch_size_type,  # 4
-                    max_samples,  # 5
-                    grad_accumulation_steps,  # 6
-                    max_grad_norm,  # 7
-                    epochs,  # 8
-                    num_warmup_updates,  # 9
-                    save_per_updates,  # 10
-                    keep_last_n_checkpoints,  # 11
-                    last_per_updates,  # 12
-                    ch_finetune,  # 13
-                    file_checkpoint_train,  # 14
-                    tokenizer_type,  # 15
-                    tokenizer_file,  # 16
-                    mixed_precision,  # 17
-                    cd_logger,  # 18
-                    ch_8bit_adam,  # 19
-=======
                     exp_name,
                     learning_rate,
                     batch_size_per_gpu,
@@ -1884,8 +1793,8 @@
                     mixed_precision,
                     cd_logger,
                     ch_8bit_adam
->>>>>>> 2dc92418
                 ]
+
                 return output_components
 
             outputs = setup_load_settings()
