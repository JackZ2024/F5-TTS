--- conflicted
+++ resolved
@@ -139,12 +139,8 @@
 
     final_text_list = []
     custom_trans = str.maketrans(
-<<<<<<< HEAD
-        {";": ",", "“": '', "”": '', "‘": "'", "’": "'", "„":""}
-=======
         # {";": ",", "“": '"', "”": '"', "‘": "'", "’": "'"}
         {"“": '', "”": '', "‘": "", "’": "", "\"": "", "'": ""}
->>>>>>> 2dc92418
     )  # add custom trans here, to address oov
 
     def is_chinese(c):
@@ -154,8 +150,7 @@
 
     for text in text_list:
         char_list = []
-<<<<<<< HEAD
-        text = text.translate(custom_trans)
+        text = text.translate(custom_trans).replace("...", "")
         if lang.lower() == "thai_v1":
             texts = text
             for seg in texts:
@@ -167,19 +162,6 @@
                         char_list.append(c)
                 elif seg_byte_len == 3 * len(seg):  # if pure thai characters
                     if char_list and seg_byte_len > 1 and char_list[-1] not in " :'\"":
-=======
-        text = text.translate(custom_trans).replace("...", "")
-        for seg in jieba.cut(text):
-            seg_byte_len = len(bytes(seg, "UTF-8"))
-            if seg_byte_len == len(seg):  # if pure alphabets and symbols
-                if char_list and seg_byte_len > 1 and char_list[-1] not in " :'\"":
-                    char_list.append(" ")
-                char_list.extend(seg)
-            elif polyphone and seg_byte_len == 3 * len(seg):  # if pure east asian characters
-                seg_ = lazy_pinyin(seg, style=Style.TONE3, tone_sandhi=True)
-                for i, c in enumerate(seg):
-                    if is_chinese(c):
->>>>>>> 2dc92418
                         char_list.append(" ")
                     char_list.append(seg)
         else:
