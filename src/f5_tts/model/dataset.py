import json
<<<<<<< HEAD
import os.path
import random
=======
>>>>>>> 818d9b84
from importlib.resources import files
from pathlib import Path

import torch
import torch.nn.functional as F
import torchaudio
from datasets import Dataset as Dataset_
from datasets import load_from_disk
from torch import nn
from torch.utils.data import Dataset, Sampler
from tqdm import tqdm

from f5_tts.model.modules import MelSpec
from f5_tts.model.utils import default
from einops import rearrange

class HFDataset(Dataset):
    def __init__(
        self,
        hf_dataset: Dataset,
        target_sample_rate=24_000,
        n_mel_channels=100,
        hop_length=256,
        n_fft=1024,
        win_length=1024,
        mel_spec_type="vocos",
    ):
        self.data = hf_dataset
        self.target_sample_rate = target_sample_rate
        self.hop_length = hop_length

        self.mel_spectrogram = MelSpec(
            n_fft=n_fft,
            hop_length=hop_length,
            win_length=win_length,
            n_mel_channels=n_mel_channels,
            target_sample_rate=target_sample_rate,
            mel_spec_type=mel_spec_type,
        )

    def get_frame_len(self, index):
        row = self.data[index]
        audio = row["audio"]["array"]
        sample_rate = row["audio"]["sampling_rate"]
        return audio.shape[-1] / sample_rate * self.target_sample_rate / self.hop_length

    def __len__(self):
        return len(self.data)

    def __getitem__(self, index):
        row = self.data[index]
        audio = row["audio"]["array"]

        # logger.info(f"Audio shape: {audio.shape}")

        sample_rate = row["audio"]["sampling_rate"]
        duration = audio.shape[-1] / sample_rate

        if duration > 30 or duration < 0.3:
            return self.__getitem__((index + 1) % len(self.data))

        audio_tensor = torch.from_numpy(audio).float()

        if sample_rate != self.target_sample_rate:
            resampler = torchaudio.transforms.Resample(sample_rate, self.target_sample_rate)
            audio_tensor = resampler(audio_tensor)

        audio_tensor = audio_tensor.unsqueeze(0)  # 't -> 1 t')

        mel_spec = self.mel_spectrogram(audio_tensor)

        mel_spec = mel_spec.squeeze(0)  # '1 d t -> d t'

        text = row["text"]

        return dict(
            mel_spec=mel_spec,
            text=text,
        )


class CustomDataset(Dataset):
    def __init__(
        self,
        custom_dataset: Dataset,
        durations=None,
        target_sample_rate=24_000,
        hop_length=256,
        n_mel_channels=100,
        n_fft=1024,
        win_length=1024,
        mel_spec_type="vocos",
        preprocessed_mel=False,
        mel_spec_module: nn.Module | None = None,
    ):
        self.data = custom_dataset
        self.durations = durations
        self.target_sample_rate = target_sample_rate
        self.hop_length = hop_length
        self.n_fft = n_fft
        self.win_length = win_length
        self.mel_spec_type = mel_spec_type
        self.preprocessed_mel = preprocessed_mel

        if not preprocessed_mel:
            self.mel_spectrogram = default(
                mel_spec_module,
                MelSpec(
                    n_fft=n_fft,
                    hop_length=hop_length,
                    win_length=win_length,
                    n_mel_channels=n_mel_channels,
                    target_sample_rate=target_sample_rate,
                    mel_spec_type=mel_spec_type,
                ),
            )

    def get_frame_len(self, index):
        if (
            self.durations is not None
        ):  # Please make sure the separately provided durations are correct, otherwise 99.99% OOM
            return self.durations[index] * self.target_sample_rate / self.hop_length
        return self.data[index]["duration"] * self.target_sample_rate / self.hop_length

    def __len__(self):
        return len(self.data)

    def __getitem__(self, index):
        while True:
            row = self.data[index]
            audio_path = row["audio_path"]
            text = row["text"]
            duration = row["duration"]

            # filter by given length
            if 0.3 <= duration <= 30:
                break  # valid

            index = (index + 1) % len(self.data)

        if self.preprocessed_mel:
            mel_spec = torch.tensor(row["mel_spec"])
        else:
            audio, source_sample_rate = torchaudio.load(audio_path)

            # make sure mono input
            if audio.shape[0] > 1:
                audio = torch.mean(audio, dim=0, keepdim=True)

            # resample if necessary
            if source_sample_rate != self.target_sample_rate:
                resampler = torchaudio.transforms.Resample(source_sample_rate, self.target_sample_rate)
                audio = resampler(audio)

            # to mel spectrogram
            mel_spec = self.mel_spectrogram(audio)
            mel_spec = mel_spec.squeeze(0)  # '1 d t -> d t'

        return {
            "mel_spec": mel_spec,
            "text": text,
        }


# Dynamic Batch Sampler
class DynamicBatchSampler(Sampler[list[int]]):
    """Extension of Sampler that will do the following:
    1.  Change the batch size (essentially number of sequences)
        in a batch to ensure that the total number of frames are less
        than a certain threshold.
    2.  Make sure the padding efficiency in the batch is high.
    3.  Shuffle batches each epoch while maintaining reproducibility.
    """

    def __init__(
        self, sampler: Sampler[int], frames_threshold: int, max_samples=0, random_seed=None, drop_last: bool = False
    ):
        self.sampler = sampler
        self.frames_threshold = frames_threshold
        self.max_samples = max_samples
        self.random_seed = random_seed
        self.epoch = 0

        indices, batches = [], []
        data_source = self.sampler.data_source

        for idx in tqdm(
            self.sampler, desc="Sorting with sampler... if slow, check whether dataset is provided with duration"
        ):
            indices.append((idx, data_source.get_frame_len(idx)))
        indices.sort(key=lambda elem: elem[1])

        batch = []
        batch_frames = 0
        for idx, frame_len in tqdm(
            indices, desc=f"Creating dynamic batches with {frames_threshold} audio frames per gpu"
        ):
            if batch_frames + frame_len <= self.frames_threshold and (max_samples == 0 or len(batch) < max_samples):
                batch.append(idx)
                batch_frames += frame_len
            else:
                if len(batch) > 0:
                    batches.append(batch)
                if frame_len <= self.frames_threshold:
                    batch = [idx]
                    batch_frames = frame_len
                else:
                    batch = []
                    batch_frames = 0

        if not drop_last and len(batch) > 0:
            batches.append(batch)

        del indices
        self.batches = batches

    def set_epoch(self, epoch: int) -> None:
        """Sets the epoch for this sampler."""
        self.epoch = epoch

    def __iter__(self):
        # Use both random_seed and epoch for deterministic but different shuffling per epoch
        if self.random_seed is not None:
            g = torch.Generator()
            g.manual_seed(self.random_seed + self.epoch)
            # Use PyTorch's random permutation for better reproducibility across PyTorch versions
            indices = torch.randperm(len(self.batches), generator=g).tolist()
            batches = [self.batches[i] for i in indices]
        else:
            batches = self.batches
        return iter(batches)

    def __len__(self):
        return len(self.batches)


# Load dataset


def load_dataset(
    dataset_name: str,
    tokenizer: str = "pinyin",
    dataset_type: str = "CustomDataset",
    audio_type: str = "raw",
    mel_spec_module: nn.Module | None = None,
    mel_spec_kwargs: dict = dict(),
) -> CustomDataset | HFDataset:
    """
    dataset_type    - "CustomDataset" if you want to use tokenizer name and default data path to load for train_dataset
                    - "CustomDatasetPath" if you just want to pass the full path to a preprocessed dataset without relying on tokenizer
    """

    print("Loading dataset ...")

    if dataset_type == "CustomDataset":
        rel_data_path = str(files("f5_tts").joinpath(f"../../data/{dataset_name}_{tokenizer}"))
        if audio_type == "raw":
            try:
                train_dataset = load_from_disk(f"{rel_data_path}/raw")
            except:  # noqa: E722
                train_dataset = Dataset_.from_file(f"{rel_data_path}/raw.arrow")
            if os.path.exists(f"{rel_data_path}/test_raw.arrow"):
                test_dataset = Dataset_.from_file(f"{rel_data_path}/raw.arrow")
            else:
                test_dataset = None
            preprocessed_mel = False
        elif audio_type == "mel":
            train_dataset = Dataset_.from_file(f"{rel_data_path}/mel.arrow")
            preprocessed_mel = True
        with open(f"{rel_data_path}/duration.json", "r", encoding="utf-8") as f:
            data_dict = json.load(f)
        durations = data_dict["duration"]
        train_dataset = CustomDataset(
            train_dataset,
            durations=durations,
            preprocessed_mel=preprocessed_mel,
            mel_spec_module=mel_spec_module,
            **mel_spec_kwargs,
        )

        if test_dataset is not None:
            with open(f"{rel_data_path}/test_duration.json", "r", encoding="utf-8") as f:
                data_dict = json.load(f)
            durations = data_dict["duration"]
            test_dataset = CustomDataset(
                test_dataset,
                durations=durations,
                preprocessed_mel=preprocessed_mel,
                mel_spec_module=mel_spec_module,
                **mel_spec_kwargs,
            )

    elif dataset_type == "CustomDatasetPath":
        try:
            train_dataset = load_from_disk(f"{dataset_name}/raw")
        except:  # noqa: E722
            train_dataset = Dataset_.from_file(f"{dataset_name}/raw.arrow")

        with open(f"{dataset_name}/duration.json", "r", encoding="utf-8") as f:
            data_dict = json.load(f)
        durations = data_dict["duration"]
        train_dataset = CustomDataset(
            train_dataset, durations=durations, preprocessed_mel=preprocessed_mel, **mel_spec_kwargs
        )

    elif dataset_type == "HFDataset":
        print(
            "Should manually modify the path of huggingface dataset to your need.\n"
            + "May also the corresponding script cuz different dataset may have different format."
        )
        pre, post = dataset_name.split("_")
        train_dataset = HFDataset(
            load_dataset(f"{pre}/{pre}", split=f"train.{post}", cache_dir=str(files("f5_tts").joinpath("../../data"))),
        )

    return train_dataset, test_dataset


# collation


def collate_fn(batch):
    mel_specs = [item["mel_spec"].squeeze(0) for item in batch]
    mel_lengths = torch.LongTensor([spec.shape[-1] for spec in mel_specs])
    max_mel_length = mel_lengths.amax()

    padded_mel_specs = []
    for spec in mel_specs:  # TODO. maybe records mask for attention here
        padding = (0, max_mel_length - spec.size(-1))
        padded_spec = F.pad(spec, padding, value=0)
        padded_mel_specs.append(padded_spec)

    mel_specs = torch.stack(padded_mel_specs)

    text = [item["text"] for item in batch]
    text_lengths = torch.LongTensor([len(item) for item in text])

    return dict(
        mel=mel_specs,
        mel_lengths=mel_lengths,
        text=text,
        text_lengths=text_lengths,
    )


class TextAudioDataset(Dataset):
    def __init__(
            self,
            folder,
            audio_extensions=["wav"],
            target_sample_rate=24_000,
            min_duration=0.3,
            max_duration=None
    ):
        super().__init__()
        path = Path(folder)
        assert path.exists(), 'folder does not exist'

        self.audio_extensions = audio_extensions

        files = []
        for audio_extension in audio_extensions:
            files.extend(list(path.glob(f'**/*.{audio_extension}')))
        assert len(files) > 0, 'no files found'

        valid_files = []

        if max_duration is None:
            valid_files = files
        else:
            for file in tqdm(files):
                try:
                    text_file = Path(file).with_suffix('.normalized.txt')
                    if not os.path.exists(text_file):
                        # print(f"Missing normalized text at path: {text_file}")
                        continue

                    duration = self.calculate_wav_duration(file)

                    if duration > max_duration or duration < min_duration:
                        # print(f"Skipping due to duration out of bound: {duration}")
                        continue
                    else:
                        valid_files.append(file)
                except Exception as e:
                    print(e)
                    continue

        files = valid_files

        print(f"Using {len(files)} files.")

        self.files = files
        self.target_sample_rate = target_sample_rate
        self.mel_spectrogram = MelSpec(
            target_sample_rate=24_000,
            n_fft=1024,
            hop_length=256,
            win_length=1024,
            n_mel_channels=100
        )

    def calculate_wav_duration(self, file_path):
        # assumptions
        sample_rate = 24_000
        bit_depth = 16
        num_channels = 1

        bytes_per_sample = bit_depth // 8
        bytes_per_second = sample_rate * num_channels * bytes_per_sample

        file_size = os.path.getsize(file_path)
        duration_seconds = file_size / bytes_per_second

        return duration_seconds

    def get_melspec(self, file):
        mel_file = file.with_suffix('.mel')

        if not mel_file.exists():
            audio_tensor, sample_rate = torchaudio.load(file)

            if sample_rate != self.target_sample_rate:
                resampler = torchaudio.transforms.Resample(sample_rate, self.target_sample_rate)
                audio_tensor = resampler(audio_tensor)

            mel_spec = self.mel_spectrogram(audio_tensor)
            mel_spec = rearrange(mel_spec, '1 d t -> d t')

            torch.save(mel_spec, mel_file)

        return torch.load(mel_file, weights_only=True)

    def __len__(self):
        return len(self.files)

    def __getitem__(self, idx):
        file = self.files[idx]

        return dict(
            mel_spec=self.get_melspec(file),
            text=file.with_suffix('.normalized.txt').read_text(encoding="utf-8").strip(),
        )<|MERGE_RESOLUTION|>--- conflicted
+++ resolved
@@ -1,9 +1,6 @@
 import json
-<<<<<<< HEAD
 import os.path
 import random
-=======
->>>>>>> 818d9b84
 from importlib.resources import files
 from pathlib import Path
 
