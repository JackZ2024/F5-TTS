--- conflicted
+++ resolved
@@ -320,7 +320,7 @@
     if not ref_audio_orig:
         gr.Warning("Please provide reference audio.")
         return gr.update(), gr.update(), ref_text
-    
+
     ref_audio, ref_text = preprocess_ref_audio_text(ref_audio_orig, ref_text, show_info=show_info)
 
     lang = ""
@@ -397,11 +397,11 @@
             if save_line_audio:
                 sf.write(audio_filepath, final_wave, final_sample_rate, 'PCM_24')
 
-        # 如果按行保存了，就不再按文本框保存，如果没有按行保存，那就按文本框保存
-        if not save_line_audio:
-            final_waves = get_final_wave(cross_fade_duration, generated_waves[start_pos:], final_sample_rate)
-            audio_filepath = gen_audio_path + f"/gen_audio_{i}.wav"
-            sf.write(audio_filepath, final_waves, final_sample_rate, 'PCM_24')
+    # 如果按行保存了，就不再按文本框保存，如果没有按行保存，那就按文本框保存
+    if not save_line_audio:
+        final_waves = get_final_wave(cross_fade_duration, generated_waves[start_pos:], final_sample_rate)
+        audio_filepath = gen_audio_path + f"/gen_audio_{i}.wav"
+        sf.write(audio_filepath, final_waves, final_sample_rate, 'PCM_24')
 
     # 导出合并后的24Khz音频
     last_gen_audio_path = "last_audio/gen_audio.wav"
@@ -417,7 +417,7 @@
         remove_silence_for_generated_wav(last_gen_audio_path)
         final_waves, _ = torchaudio.load(last_gen_audio_path)
         final_waves = final_waves.squeeze().cpu().numpy()
-    
+
     # Save the spectrogram
     # Create a combined spectrogram
     combined_spectrogram = np.concatenate(spectrograms, axis=1)
@@ -490,7 +490,7 @@
         )
         with gr.Row():
             remove_silence = gr.Checkbox(
-                label="删除静音",
+                    label="删除静音",
                 info="The model tends to produce silences, especially on longer audio. We can manually remove silences if needed. Note that this is an experimental feature and may produce strange results. This will also increase generation time.",
                 value=False,
             )
@@ -554,7 +554,7 @@
 
     intputs = [ref_audio_input, basic_ref_text_input, remove_silence, save_line_audio, \
                cross_fade_duration_slider, nfe_slider, speed_slider] + textboxes
-    
+
     generate_btn.click(
         basic_tts,
         inputs=intputs,
@@ -1043,17 +1043,10 @@
 
 with gr.Blocks() as app:
     gr.Markdown(
-<<<<<<< HEAD
         """
 # 自定义 F5 TTS
 
 这是我们修改过的F5-TTS，目前支持泰语音频的生成。
-=======
-        f"""
-# E2/F5 TTS
-
-This is {"a local web UI for [F5 TTS](https://github.com/SWivid/F5-TTS)" if not USING_SPACES else "an online demo for [F5-TTS](https://github.com/SWivid/F5-TTS)"} with advanced batch processing support. This app supports the following TTS models:
->>>>>>> 818d9b84
 
 """
     )
@@ -1175,10 +1168,10 @@
         # 在这里添加新语言的支持，记得在languages里添加语言的英文对照
         language = gr.Dropdown(
             choices=list(models_dict.keys()), value="默认", label="语言", allow_custom_value=True
-        )
+            )
         ref_audio = gr.Dropdown(
             choices=[], value="", label="参考音频", allow_custom_value=True
-        )
+            )
     with gr.Row():
         custom_ckpt_path = gr.Dropdown(
             choices=[DEFAULT_TTS_MODEL_CFG[0]],
