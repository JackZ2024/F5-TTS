# A unified script for inference process
# Make adjustments inside functions, and consider both gradio and cli scripts if need to change func output format
import os
import sys

os.environ["PYTOCH_ENABLE_MPS_FALLBACK"] = "1"  # for MPS device compatibility
sys.path.append(f"{os.path.dirname(os.path.abspath(__file__))}/../../third_party/BigVGAN/")

import hashlib
import re
import tempfile
from importlib.resources import files

import matplotlib

matplotlib.use("Agg")

import matplotlib.pylab as plt
import numpy as np
import torch
import torchaudio
import tqdm
from huggingface_hub import snapshot_download, hf_hub_download
from pydub import AudioSegment, silence
from transformers import pipeline
from vocos import Vocos

from f5_tts.model import CFM
from f5_tts.model.utils import (
    get_tokenizer,
    convert_char_to_pinyin,
)

_ref_audio_cache = {}

device = (
    "cuda"
    if torch.cuda.is_available()
    else "xpu"
    if torch.xpu.is_available()
    else "mps"
    if torch.backends.mps.is_available()
    else "cpu"
)

# -----------------------------------------

target_sample_rate = 24000
n_mel_channels = 100
hop_length = 256
win_length = 1024
n_fft = 1024
mel_spec_type = "vocos"
target_rms = 0.1
cross_fade_duration = 0.15
ode_method = "euler"
nfe_step = 32  # 16, 32
cfg_strength = 2.0
sway_sampling_coef = -1.0
speed = 1.0
fix_duration = None
no_ref_audio = False
# -----------------------------------------


# chunk text into smaller pieces


def chunk_text(text, max_chars=135):
    """
    Splits the input text into chunks, each with a maximum number of characters.

    Args:
        text (str): The text to be split.
        max_chars (int): The maximum number of characters per chunk.

    Returns:
        List[str]: A list of text chunks.
    """
    chunks = []
    current_chunk = ""
    # Split the text into sentences based on punctuation followed by whitespace
    sentences = re.split(r"(?<=[;:,.!?])\s+|(?<=[；：，。！？])", text)

    for sentence in sentences:
        if len(current_chunk.encode("utf-8")) + len(sentence.encode("utf-8")) <= max_chars:
            current_chunk += sentence + " " if sentence and len(sentence[-1].encode("utf-8")) == 1 else sentence
        else:
            if current_chunk:
                chunks.append(current_chunk.strip())
            current_chunk = sentence + " " if sentence and len(sentence[-1].encode("utf-8")) == 1 else sentence

    if current_chunk:
        chunks.append(current_chunk.strip())

    return chunks


# load vocoder
def load_vocoder(vocoder_name="vocos", is_local=False, local_path="", device=device, hf_cache_dir=None):
    if vocoder_name == "vocos":
        # vocoder = Vocos.from_pretrained("charactr/vocos-mel-24khz").to(device)
        if is_local:
            print(f"Load vocos from local path {local_path}")
            config_path = f"{local_path}/config.yaml"
            model_path = f"{local_path}/pytorch_model.bin"
        else:
            print("Download Vocos from huggingface charactr/vocos-mel-24khz")
            repo_id = "charactr/vocos-mel-24khz"
            config_path = hf_hub_download(repo_id=repo_id, cache_dir=hf_cache_dir, filename="config.yaml")
            model_path = hf_hub_download(repo_id=repo_id, cache_dir=hf_cache_dir, filename="pytorch_model.bin")
        vocoder = Vocos.from_hparams(config_path)
        state_dict = torch.load(model_path, map_location="cpu", weights_only=True)
        from vocos.feature_extractors import EncodecFeatures

        if isinstance(vocoder.feature_extractor, EncodecFeatures):
            encodec_parameters = {
                "feature_extractor.encodec." + key: value
                for key, value in vocoder.feature_extractor.encodec.state_dict().items()
            }
            state_dict.update(encodec_parameters)
        vocoder.load_state_dict(state_dict)
        vocoder = vocoder.eval().to(device)
    elif vocoder_name == "bigvgan":
        try:
            from third_party.BigVGAN import bigvgan
        except ImportError:
            print("You need to follow the README to init submodule and change the BigVGAN source code.")
        if is_local:
            """download from https://huggingface.co/nvidia/bigvgan_v2_24khz_100band_256x/tree/main"""
            vocoder = bigvgan.BigVGAN.from_pretrained(local_path, use_cuda_kernel=False)
        else:
            local_path = snapshot_download(repo_id="nvidia/bigvgan_v2_24khz_100band_256x", cache_dir=hf_cache_dir)
            vocoder = bigvgan.BigVGAN.from_pretrained(local_path, use_cuda_kernel=False)

        vocoder.remove_weight_norm()
        vocoder = vocoder.eval().to(device)
    return vocoder


# load asr pipeline

asr_pipe = None


def initialize_asr_pipeline(device: str = device, dtype=None):
    if dtype is None:
        dtype = (
            torch.float16
            if "cuda" in device
            and torch.cuda.get_device_properties(device).major >= 6
            and not torch.cuda.get_device_name().endswith("[ZLUDA]")
            else torch.float32
        )
    global asr_pipe
    asr_pipe = pipeline(
        "automatic-speech-recognition",
        model="openai/whisper-large-v3-turbo",
        torch_dtype=dtype,
        device=device,
    )


# transcribe


def transcribe(ref_audio, language=None):
    global asr_pipe
    if asr_pipe is None:
        initialize_asr_pipeline(device=device)
    return asr_pipe(
        ref_audio,
        chunk_length_s=30,
        batch_size=128,
        generate_kwargs={"task": "transcribe", "language": language} if language else {"task": "transcribe"},
        return_timestamps=False,
    )["text"].strip()


# load model checkpoint for inference


def load_checkpoint(model, ckpt_path, device: str, dtype=None, use_ema=True):
    if dtype is None:
        dtype = (
            torch.float16
            if "cuda" in device
            and torch.cuda.get_device_properties(device).major >= 6
            and not torch.cuda.get_device_name().endswith("[ZLUDA]")
            else torch.float32
        )
    model = model.to(dtype)

    ckpt_type = ckpt_path.split(".")[-1]
    if ckpt_type == "safetensors":
        from safetensors.torch import load_file

        checkpoint = load_file(ckpt_path, device=device)
    else:
        checkpoint = torch.load(ckpt_path, map_location=device, weights_only=True)

    if use_ema:
        if ckpt_type == "safetensors":
            checkpoint = {"ema_model_state_dict": checkpoint}
        checkpoint["model_state_dict"] = {
            k.replace("ema_model.", ""): v
            for k, v in checkpoint["ema_model_state_dict"].items()
            if k not in ["initted", "step"]
        }

        # patch for backward compatibility, 305e3ea
        for key in ["mel_spec.mel_stft.mel_scale.fb", "mel_spec.mel_stft.spectrogram.window"]:
            if key in checkpoint["model_state_dict"]:
                del checkpoint["model_state_dict"][key]

        model.load_state_dict(checkpoint["model_state_dict"])
    else:
        if ckpt_type == "safetensors":
            checkpoint = {"model_state_dict": checkpoint}
        model.load_state_dict(checkpoint["model_state_dict"])

    del checkpoint
    torch.cuda.empty_cache()

    return model.to(device)


# load model for inference


def load_model(
    model_cls,
    model_cfg,
    ckpt_path,
    mel_spec_type=mel_spec_type,
    vocab_file="",
    ode_method=ode_method,
    use_ema=True,
    device=device,
):
    if vocab_file == "":
        vocab_file = str(files("f5_tts").joinpath("infer/examples/vocab.txt"))
    tokenizer = "custom"

    print("\nvocab : ", vocab_file)
    print("token : ", tokenizer)
    print("model : ", ckpt_path, "\n")

    vocab_char_map, vocab_size = get_tokenizer(vocab_file, tokenizer)
    model = CFM(
        transformer=model_cls(**model_cfg, text_num_embeds=vocab_size, mel_dim=n_mel_channels),
        mel_spec_kwargs=dict(
            n_fft=n_fft,
            hop_length=hop_length,
            win_length=win_length,
            n_mel_channels=n_mel_channels,
            target_sample_rate=target_sample_rate,
            mel_spec_type=mel_spec_type,
        ),
        odeint_kwargs=dict(
            method=ode_method,
        ),
        vocab_char_map=vocab_char_map,
    ).to(device)

    dtype = torch.float32 if mel_spec_type == "bigvgan" else None
    model = load_checkpoint(model, ckpt_path, device, dtype=dtype, use_ema=use_ema)

    return model


def remove_silence_edges(audio, silence_threshold=-42):
    # Remove silence from the start
    non_silent_start_idx = silence.detect_leading_silence(audio, silence_threshold=silence_threshold)
    audio = audio[non_silent_start_idx:]

    # Remove silence from the end
    non_silent_end_duration = audio.duration_seconds
    for ms in reversed(audio):
        if ms.dBFS > silence_threshold:
            break
        non_silent_end_duration -= 0.001
    trimmed_audio = audio[: int(non_silent_end_duration * 1000)]

    return trimmed_audio


# preprocess reference audio and text


def preprocess_ref_audio_text(ref_audio_orig, ref_text, clip_short=True, show_info=print, device=device):
    show_info("Converting audio...")
    with tempfile.NamedTemporaryFile(delete=False, suffix=".wav") as f:
        aseg = AudioSegment.from_file(ref_audio_orig)

        if clip_short:
            # 1. try to find long silence for clipping
            non_silent_segs = silence.split_on_silence(
                aseg, min_silence_len=1000, silence_thresh=-50, keep_silence=1000, seek_step=10
            )
            non_silent_wave = AudioSegment.silent(duration=0)
            for non_silent_seg in non_silent_segs:
                if len(non_silent_wave) > 6000 and len(non_silent_wave + non_silent_seg) > 15000:
                    print("\033[31mAudio is over 15s, clipping short. (1)\033[0m")
                    break
                non_silent_wave += non_silent_seg

            # 2. try to find short silence for clipping if 1. failed
            if len(non_silent_wave) > 15000:
                non_silent_segs = silence.split_on_silence(
                    aseg, min_silence_len=100, silence_thresh=-40, keep_silence=1000, seek_step=10
                )
                non_silent_wave = AudioSegment.silent(duration=0)
                for non_silent_seg in non_silent_segs:
                    if len(non_silent_wave) > 6000 and len(non_silent_wave + non_silent_seg) > 15000:
                        print("\033[31mAudio is over 15s, clipping short. (2)\033[0m")
                        break
                    non_silent_wave += non_silent_seg

            aseg = non_silent_wave

            # 3. if no proper silence found for clipping
            if len(aseg) > 15000:
                aseg = aseg[:15000]
                print("\033[31mAudio is over 15s, clipping short. (3)\033[0m")

        aseg = remove_silence_edges(aseg) + AudioSegment.silent(duration=50)
        aseg.export(f.name, format="wav")
        ref_audio = f.name

    # Compute a hash of the reference audio file
    with open(ref_audio, "rb") as audio_file:
        audio_data = audio_file.read()
        audio_hash = hashlib.md5(audio_data).hexdigest()

    if not ref_text.strip():
        global _ref_audio_cache
        if audio_hash in _ref_audio_cache:
            # Use cached asr transcription
            show_info("Using cached reference text...")
            ref_text = _ref_audio_cache[audio_hash]
        else:
            show_info("No reference text provided, transcribing reference audio...")
            ref_text = transcribe(ref_audio)
            # Cache the transcribed text (not caching custom ref_text, enabling users to do manual tweak)
            _ref_audio_cache[audio_hash] = ref_text
    else:
        show_info("Using custom reference text...")

    # Ensure ref_text ends with a proper sentence-ending punctuation
    if not ref_text.endswith(". ") and not ref_text.endswith("。"):
        if ref_text.endswith("."):
            ref_text += " "
        else:
            ref_text += ". "

    print("\nref_text  ", ref_text)

    return ref_audio, ref_text


# infer process: chunk text -> infer batches [i.e. infer_batch_process()]


def infer_process(
    ref_audio,
    ref_text,
    gen_text,
    model_obj,
    vocoder,
    mel_spec_type=mel_spec_type,
    show_info=print,
    progress=tqdm,
    target_rms=target_rms,
    cross_fade_duration=cross_fade_duration,
    nfe_step=nfe_step,
    cfg_strength=cfg_strength,
    sway_sampling_coef=sway_sampling_coef,
    speed=speed,
    fix_duration=fix_duration,
    device=device,
<<<<<<< HEAD
    lang=""
=======
    no_ref_audio=no_ref_audio,
    dur_model=None
>>>>>>> 806b79e7
):
    # Split the input text into batches
    audio, sr = torchaudio.load(ref_audio)
    max_chars = int(len(ref_text.encode("utf-8")) / (audio.shape[-1] / sr) * (17 - audio.shape[-1] / sr))
    gen_text_batches = chunk_text(gen_text, max_chars=max_chars)
    for i, gen_text in enumerate(gen_text_batches):
        print(f"gen_text {i}", gen_text)
    print("\n")

<<<<<<< HEAD
    # show_info(f"Generating audio in {len(gen_text_batches)} batches...")
=======
    if len(gen_text_batches) > 1:
        print(f"\033[31mToo long gen text: {gen_text}\033[0m")

    show_info(f"Generating audio in {len(gen_text_batches)} batches...")
>>>>>>> 806b79e7
    return infer_batch_process(
        (audio, sr),
        ref_text,
        gen_text_batches,
        model_obj,
        vocoder,
        mel_spec_type=mel_spec_type,
        progress=progress,
        target_rms=target_rms,
        cross_fade_duration=cross_fade_duration,
        nfe_step=nfe_step,
        cfg_strength=cfg_strength,
        sway_sampling_coef=sway_sampling_coef,
        speed=speed,
        fix_duration=fix_duration,
        device=device,
<<<<<<< HEAD
        lang=lang
=======
        no_ref_audio=no_ref_audio,
        dur_model=dur_model
>>>>>>> 806b79e7
    )


# infer batches


def infer_batch_process(
    ref_audio,
    ref_text,
    gen_text_batches,
    model_obj,
    vocoder,
    mel_spec_type="vocos",
    progress=tqdm,
    target_rms=0.1,
    cross_fade_duration=0.15,
    nfe_step=32,
    cfg_strength=2.0,
    sway_sampling_coef=-1,
    speed=1,
    fix_duration=None,
    device=None,
<<<<<<< HEAD
    lang=""
=======
    no_ref_audio=False,
    dur_model = None
>>>>>>> 806b79e7
):
    audio, sr = ref_audio
    if audio.shape[0] > 1:
        audio = torch.mean(audio, dim=0, keepdim=True)

    rms = torch.sqrt(torch.mean(torch.square(audio)))
    if rms < target_rms:
        audio = audio * target_rms / rms
    if sr != target_sample_rate:
        resampler = torchaudio.transforms.Resample(sr, target_sample_rate)
        audio = resampler(audio)
    audio = audio.to(device)

    generated_waves = []
    spectrograms = []

    if len(ref_text[-1].encode("utf-8")) == 1:
        ref_text = ref_text + " "
    for i, gen_text in enumerate(progress.tqdm(gen_text_batches)):
        # Prepare the text
        text_list = [ref_text + gen_text]
        final_text_list = convert_char_to_pinyin(text_list, polyphone=True, lang=lang)

        ref_audio_len = audio.shape[-1] // hop_length
        if dur_model is not None:
            duration_in_sec = dur_model(audio, final_text_list)
            frame_rate = model_obj.mel_spec.target_sample_rate // model_obj.mel_spec.hop_length
            duration = (duration_in_sec * frame_rate / speed).to(torch.long).item()
            print("dur model sec:", duration_in_sec.item())
            ref_text_len = len(ref_text.encode("utf-8"))
            gen_text_len = len(gen_text.encode("utf-8"))
            duration2 = ref_audio_len + int(ref_audio_len / ref_text_len * gen_text_len / speed)
            print("estimate sec:", duration2 * hop_length / target_sample_rate)
        else:
            if fix_duration is not None:
                duration = int(fix_duration * target_sample_rate / hop_length)
            else:
                # Calculate duration
                ref_text_len = len(ref_text.encode("utf-8"))
                gen_text_len = len(gen_text.encode("utf-8"))
                duration = ref_audio_len + int(ref_audio_len / ref_text_len * gen_text_len / speed)

        # inference
        with torch.inference_mode():
            generated, _ = model_obj.sample(
                cond=audio,
                text=final_text_list,
                duration=duration,
                steps=nfe_step,
                cfg_strength=cfg_strength,
                sway_sampling_coef=sway_sampling_coef,
<<<<<<< HEAD
                # no_ref_audio=True
=======
                no_ref_audio=no_ref_audio
>>>>>>> 806b79e7
            )

            generated = generated.to(torch.float32)
            generated = generated[:, ref_audio_len:, :]
            generated_mel_spec = generated.permute(0, 2, 1)
            if mel_spec_type == "vocos":
                generated_wave = vocoder.decode(generated_mel_spec)
            elif mel_spec_type == "bigvgan":
                generated_wave = vocoder(generated_mel_spec)
            if rms < target_rms:
                generated_wave = generated_wave * rms / target_rms

            # wav -> numpy
            generated_wave = generated_wave.squeeze().cpu().numpy()

            generated_waves.append(generated_wave)
            spectrograms.append(generated_mel_spec[0].cpu().numpy())

    # Combine all generated waves with cross-fading
    if cross_fade_duration <= 0:
        # Simply concatenate
        final_wave = np.concatenate(generated_waves)
    else:
        final_wave = generated_waves[0]
        for i in range(1, len(generated_waves)):
            prev_wave = final_wave
            next_wave = generated_waves[i]

            # Calculate cross-fade samples, ensuring it does not exceed wave lengths
            cross_fade_samples = int(cross_fade_duration * target_sample_rate)
            cross_fade_samples = min(cross_fade_samples, len(prev_wave), len(next_wave))

            if cross_fade_samples <= 0:
                # No overlap possible, concatenate
                final_wave = np.concatenate([prev_wave, next_wave])
                continue

            # Overlapping parts
            prev_overlap = prev_wave[-cross_fade_samples:]
            next_overlap = next_wave[:cross_fade_samples]

            # Fade out and fade in
            fade_out = np.linspace(1, 0, cross_fade_samples)
            fade_in = np.linspace(0, 1, cross_fade_samples)

            # Cross-faded overlap
            cross_faded_overlap = prev_overlap * fade_out + next_overlap * fade_in

            # Combine
            new_wave = np.concatenate(
                [prev_wave[:-cross_fade_samples], cross_faded_overlap, next_wave[cross_fade_samples:]]
            )

            final_wave = new_wave

    # Create a combined spectrogram
    combined_spectrogram = np.concatenate(spectrograms, axis=1)

    return final_wave, target_sample_rate, combined_spectrogram


# remove silence from generated wav


def remove_silence_for_generated_wav(filename):
    aseg = AudioSegment.from_file(filename)
    non_silent_segs = silence.split_on_silence(
        aseg, min_silence_len=1000, silence_thresh=-50, keep_silence=500, seek_step=10
    )
    non_silent_wave = AudioSegment.silent(duration=0)
    for non_silent_seg in non_silent_segs:
        non_silent_wave += non_silent_seg
    aseg = non_silent_wave
    aseg.export(filename, format="wav")


# save spectrogram


def save_spectrogram(spectrogram, path):
    plt.figure(figsize=(12, 4))
    plt.imshow(spectrogram, origin="lower", aspect="auto")
    plt.colorbar()
    plt.savefig(path)
    plt.close()<|MERGE_RESOLUTION|>--- conflicted
+++ resolved
@@ -379,12 +379,9 @@
     speed=speed,
     fix_duration=fix_duration,
     device=device,
-<<<<<<< HEAD
-    lang=""
-=======
+    lang="",
     no_ref_audio=no_ref_audio,
     dur_model=None
->>>>>>> 806b79e7
 ):
     # Split the input text into batches
     audio, sr = torchaudio.load(ref_audio)
@@ -394,14 +391,10 @@
         print(f"gen_text {i}", gen_text)
     print("\n")
 
-<<<<<<< HEAD
-    # show_info(f"Generating audio in {len(gen_text_batches)} batches...")
-=======
     if len(gen_text_batches) > 1:
         print(f"\033[31mToo long gen text: {gen_text}\033[0m")
 
-    show_info(f"Generating audio in {len(gen_text_batches)} batches...")
->>>>>>> 806b79e7
+    # show_info(f"Generating audio in {len(gen_text_batches)} batches...")
     return infer_batch_process(
         (audio, sr),
         ref_text,
@@ -418,12 +411,9 @@
         speed=speed,
         fix_duration=fix_duration,
         device=device,
-<<<<<<< HEAD
-        lang=lang
-=======
+        lang=lang,
         no_ref_audio=no_ref_audio,
         dur_model=dur_model
->>>>>>> 806b79e7
     )
 
 
@@ -446,12 +436,9 @@
     speed=1,
     fix_duration=None,
     device=None,
-<<<<<<< HEAD
-    lang=""
-=======
+    lang="",
     no_ref_audio=False,
     dur_model = None
->>>>>>> 806b79e7
 ):
     audio, sr = ref_audio
     if audio.shape[0] > 1:
@@ -503,11 +490,7 @@
                 steps=nfe_step,
                 cfg_strength=cfg_strength,
                 sway_sampling_coef=sway_sampling_coef,
-<<<<<<< HEAD
-                # no_ref_audio=True
-=======
                 no_ref_audio=no_ref_audio
->>>>>>> 806b79e7
             )
 
             generated = generated.to(torch.float32)
