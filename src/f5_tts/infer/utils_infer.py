# A unified script for inference process
# Make adjustments inside functions, and consider both gradio and cli scripts if need to change func output format
import os
import sys
from concurrent.futures import ThreadPoolExecutor

os.environ["PYTORCH_ENABLE_MPS_FALLBACK"] = "1"  # for MPS device compatibility
sys.path.append(f"{os.path.dirname(os.path.abspath(__file__))}/../../third_party/BigVGAN/")

import hashlib
import re
import tempfile
from importlib.resources import files

import matplotlib

matplotlib.use("Agg")

import matplotlib.pylab as plt
import numpy as np
import torch
import torchaudio
import tqdm
from huggingface_hub import snapshot_download, hf_hub_download
from pydub import AudioSegment, silence
from transformers import pipeline
from vocos import Vocos

from f5_tts.model import CFM
from f5_tts.model.utils import (
    get_tokenizer,
    convert_char_to_pinyin,
)

_ref_audio_cache = {}

device = (
    "cuda"
    if torch.cuda.is_available()
    else "xpu"
    if torch.xpu.is_available()
    else "mps"
    if torch.backends.mps.is_available()
    else "cpu"
)

# -----------------------------------------

target_sample_rate = 24000
n_mel_channels = 100
hop_length = 256
win_length = 1024
n_fft = 1024
mel_spec_type = "vocos"
target_rms = 0.1
cross_fade_duration = 0.15
ode_method = "euler"
nfe_step = 32  # 16, 32
cfg_strength = 2.0
sway_sampling_coef = -1.0
speed = 1.0
fix_duration = None
no_ref_audio = False
# -----------------------------------------


# chunk text into smaller pieces


def chunk_text(text, max_chars=135):
    """
    Splits the input text into chunks, each with a maximum number of characters.

    Args:
        text (str): The text to be split.
        max_chars (int): The maximum number of characters per chunk.

    Returns:
        List[str]: A list of text chunks.
    """
    chunks = []
    current_chunk = ""
    # Split the text into sentences based on punctuation followed by whitespace
    sentences = re.split(r"(?<=[;:,.!?])\s+|(?<=[；：，。！？])", text)

    for sentence in sentences:
        if len(current_chunk.encode("utf-8")) + len(sentence.encode("utf-8")) <= max_chars:
            current_chunk += sentence + " " if sentence and len(sentence[-1].encode("utf-8")) == 1 else sentence
        else:
            if current_chunk:
                chunks.append(current_chunk.strip())
            current_chunk = sentence + " " if sentence and len(sentence[-1].encode("utf-8")) == 1 else sentence

    if current_chunk:
        chunks.append(current_chunk.strip())

    return chunks


# load vocoder
def load_vocoder(vocoder_name="vocos", is_local=False, local_path="", device=device, hf_cache_dir=None):
    if vocoder_name == "vocos":
        # vocoder = Vocos.from_pretrained("charactr/vocos-mel-24khz").to(device)
        if is_local:
            print(f"Load vocos from local path {local_path}")
            config_path = f"{local_path}/config.yaml"
            model_path = f"{local_path}/pytorch_model.bin"
        else:
            print("Download Vocos from huggingface charactr/vocos-mel-24khz")
            repo_id = "charactr/vocos-mel-24khz"
            config_path = hf_hub_download(repo_id=repo_id, cache_dir=hf_cache_dir, filename="config.yaml")
            model_path = hf_hub_download(repo_id=repo_id, cache_dir=hf_cache_dir, filename="pytorch_model.bin")
        vocoder = Vocos.from_hparams(config_path)
        state_dict = torch.load(model_path, map_location="cpu", weights_only=True)
        from vocos.feature_extractors import EncodecFeatures

        if isinstance(vocoder.feature_extractor, EncodecFeatures):
            encodec_parameters = {
                "feature_extractor.encodec." + key: value
                for key, value in vocoder.feature_extractor.encodec.state_dict().items()
            }
            state_dict.update(encodec_parameters)
        vocoder.load_state_dict(state_dict)
        vocoder = vocoder.eval().to(device)
    elif "bigvgan" in vocoder_name:
        try:
            from third_party.BigVGAN import bigvgan
        except ImportError:
            print("You need to follow the README to init submodule and change the BigVGAN source code.")
        if is_local:
            """download from https://huggingface.co/nvidia/bigvgan_v2_24khz_100band_256x/tree/main"""
            vocoder = bigvgan.BigVGAN.from_pretrained(local_path, use_cuda_kernel=False)
        else:
            if vocoder_name == "bigvgan":
                local_path = snapshot_download(repo_id="nvidia/bigvgan_v2_24khz_100band_256x", cache_dir=hf_cache_dir)
            else:
                local_path = snapshot_download(repo_id="nvidia/bigvgan_v2_44khz_128band_512x", cache_dir=hf_cache_dir)
            vocoder = bigvgan.BigVGAN.from_pretrained(local_path, use_cuda_kernel=False)

        vocoder.remove_weight_norm()
        vocoder = vocoder.eval().to(device)
    return vocoder


# load asr pipeline

asr_pipe = None


def initialize_asr_pipeline(device: str = device, dtype=None):
    if dtype is None:
        dtype = (
            torch.float16
            if "cuda" in device
            and torch.cuda.get_device_properties(device).major >= 6
            and not torch.cuda.get_device_name().endswith("[ZLUDA]")
            else torch.float32
        )
    global asr_pipe
    asr_pipe = pipeline(
        "automatic-speech-recognition",
        model="openai/whisper-large-v3-turbo",
        torch_dtype=dtype,
        device=device,
    )


# transcribe


def transcribe(ref_audio, language=None):
    global asr_pipe
    if asr_pipe is None:
        initialize_asr_pipeline(device=device)
    return asr_pipe(
        ref_audio,
        chunk_length_s=30,
        batch_size=128,
        generate_kwargs={"task": "transcribe", "language": language} if language else {"task": "transcribe"},
        return_timestamps=False,
    )["text"].strip()


# load model checkpoint for inference


def load_checkpoint(model, ckpt_path, device: str, dtype=None, use_ema=True):
    if dtype is None:
        dtype = (
            torch.float16
            if "cuda" in device
            and torch.cuda.get_device_properties(device).major >= 6
            and not torch.cuda.get_device_name().endswith("[ZLUDA]")
            else torch.float32
        )
    model = model.to(dtype)

    ckpt_type = ckpt_path.split(".")[-1]
    if ckpt_type == "safetensors":
        from safetensors.torch import load_file

        checkpoint = load_file(ckpt_path, device=device)
    else:
        checkpoint = torch.load(ckpt_path, map_location=device, weights_only=True)

    if use_ema:
        if ckpt_type == "safetensors":
            checkpoint = {"ema_model_state_dict": checkpoint}
        checkpoint["model_state_dict"] = {
            k.replace("ema_model.", ""): v
            for k, v in checkpoint["ema_model_state_dict"].items()
            if k not in ["initted", "step"]
        }

        # patch for backward compatibility, 305e3ea
        for key in ["mel_spec.mel_stft.mel_scale.fb", "mel_spec.mel_stft.spectrogram.window"]:
            if key in checkpoint["model_state_dict"]:
                del checkpoint["model_state_dict"][key]

        model.load_state_dict(checkpoint["model_state_dict"])
    else:
        if ckpt_type == "safetensors":
            checkpoint = {"model_state_dict": checkpoint}
        model.load_state_dict(checkpoint["model_state_dict"])

    del checkpoint
    torch.cuda.empty_cache()

    return model.to(device)


# load model for inference


def load_model(
    model_cls,
    model_cfg,
    ckpt_path,
    mel_spec_type=mel_spec_type,
    vocab_file="",
    ode_method=ode_method,
    use_ema=True,
    device=device,
):
    if vocab_file == "":
        vocab_file = str(files("f5_tts").joinpath("infer/examples/vocab.txt"))
    tokenizer = "custom"

    print("\nvocab : ", vocab_file)
    print("token : ", tokenizer)
    print("model : ", ckpt_path, "\n")

    vocab_char_map, vocab_size = get_tokenizer(vocab_file, tokenizer)
    model = CFM(
        transformer=model_cls(**model_cfg, text_num_embeds=vocab_size, mel_dim=n_mel_channels),
        mel_spec_kwargs=dict(
            n_fft=n_fft,
            hop_length=hop_length,
            win_length=win_length,
            n_mel_channels=n_mel_channels,
            target_sample_rate=target_sample_rate,
            mel_spec_type=mel_spec_type,
        ),
        odeint_kwargs=dict(
            method=ode_method,
        ),
        vocab_char_map=vocab_char_map,
    ).to(device)

    dtype = torch.float32 if "bigvgan" in mel_spec_type else None
    model = load_checkpoint(model, ckpt_path, device, dtype=dtype, use_ema=use_ema)

    return model


def remove_silence_edges(audio, silence_threshold=-42):
    # Remove silence from the start
    non_silent_start_idx = silence.detect_leading_silence(audio, silence_threshold=silence_threshold)
    audio = audio[non_silent_start_idx:]

    # Remove silence from the end
    non_silent_end_duration = audio.duration_seconds
    for ms in reversed(audio):
        if ms.dBFS > silence_threshold:
            break
        non_silent_end_duration -= 0.001
    trimmed_audio = audio[: int(non_silent_end_duration * 1000)]

    return trimmed_audio


# preprocess reference audio and text


def preprocess_ref_audio_text(ref_audio_orig, ref_text, clip_short=True, show_info=print, device=device):
    show_info("Converting audio...")
    with tempfile.NamedTemporaryFile(delete=False, suffix=".wav") as f:
        aseg = AudioSegment.from_file(ref_audio_orig)

        if clip_short:
            # 1. try to find long silence for clipping
            non_silent_segs = silence.split_on_silence(
                aseg, min_silence_len=1000, silence_thresh=-50, keep_silence=1000, seek_step=10
            )
            non_silent_wave = AudioSegment.silent(duration=0)
            for non_silent_seg in non_silent_segs:
                if len(non_silent_wave) > 6000 and len(non_silent_wave + non_silent_seg) > 15000:
                    print("\033[31mAudio is over 15s, clipping short. (1)\033[0m")
                    break
                non_silent_wave += non_silent_seg

            # 2. try to find short silence for clipping if 1. failed
            if len(non_silent_wave) > 15000:
                non_silent_segs = silence.split_on_silence(
                    aseg, min_silence_len=100, silence_thresh=-40, keep_silence=1000, seek_step=10
                )
                non_silent_wave = AudioSegment.silent(duration=0)
                for non_silent_seg in non_silent_segs:
                    if len(non_silent_wave) > 6000 and len(non_silent_wave + non_silent_seg) > 15000:
                        print("\033[31mAudio is over 15s, clipping short. (2)\033[0m")
                        break
                    non_silent_wave += non_silent_seg

            aseg = non_silent_wave

            # 3. if no proper silence found for clipping
            if len(aseg) > 15000:
                aseg = aseg[:15000]
                print("\033[31mAudio is over 15s, clipping short. (3)\033[0m")

        aseg = remove_silence_edges(aseg) + AudioSegment.silent(duration=50)
        aseg.export(f.name, format="wav")
        ref_audio = f.name

    # Compute a hash of the reference audio file
    with open(ref_audio, "rb") as audio_file:
        audio_data = audio_file.read()
        audio_hash = hashlib.md5(audio_data).hexdigest()

    if not ref_text.strip():
        global _ref_audio_cache
        if audio_hash in _ref_audio_cache:
            # Use cached asr transcription
            show_info("Using cached reference text...")
            ref_text = _ref_audio_cache[audio_hash]
        else:
            show_info("No reference text provided, transcribing reference audio...")
            ref_text = transcribe(ref_audio)
            # Cache the transcribed text (not caching custom ref_text, enabling users to do manual tweak)
            _ref_audio_cache[audio_hash] = ref_text
    else:
        show_info("Using custom reference text...")

    # Ensure ref_text ends with a proper sentence-ending punctuation
    if not ref_text.endswith(". ") and not ref_text.endswith("。"):
        if ref_text.endswith("."):
            ref_text += " "
        else:
            ref_text += ". "

    print("\nref_text  ", ref_text)

    return ref_audio, ref_text


# infer process: chunk text -> infer batches [i.e. infer_batch_process()]


def infer_process(
    ref_audio,
    ref_text,
    gen_text,
    model_obj,
    vocoder,
    mel_spec_type=mel_spec_type,
    show_info=print,
    progress=tqdm,
    target_rms=target_rms,
    cross_fade_duration=cross_fade_duration,
    nfe_step=nfe_step,
    cfg_strength=cfg_strength,
    sway_sampling_coef=sway_sampling_coef,
    speed=speed,
    fix_duration=fix_duration,
    device=device,
    lang="",
    no_ref_audio=no_ref_audio,
    dur_model=None
):
    # Split the input text into batches
    audio, sr = torchaudio.load(ref_audio)
    max_chars = int(len(ref_text.encode("utf-8")) / (audio.shape[-1] / sr) * (17*speed - audio.shape[-1] / sr))
    print("max_chars", max_chars)
    print("gen_chars", len(gen_text.encode('utf-8')))
    gen_text_batches = chunk_text(gen_text, max_chars=max_chars)
    for i, gen_text in enumerate(gen_text_batches):
        print(f"gen_text {i}", gen_text)
    print("\n")

<<<<<<< HEAD
    if len(gen_text_batches) > 1:
        print(f"\033[31mToo long gen text: {gen_text}\033[0m")

    # show_info(f"Generating audio in {len(gen_text_batches)} batches...")
    return infer_batch_process(
        (audio, sr),
        ref_text,
        gen_text_batches,
        model_obj,
        vocoder,
        mel_spec_type=mel_spec_type,
        progress=progress,
        target_rms=target_rms,
        cross_fade_duration=cross_fade_duration,
        nfe_step=nfe_step,
        cfg_strength=cfg_strength,
        sway_sampling_coef=sway_sampling_coef,
        speed=speed,
        fix_duration=fix_duration,
        device=device,
        lang=lang,
        no_ref_audio=no_ref_audio,
        dur_model=dur_model
=======
    show_info(f"Generating audio in {len(gen_text_batches)} batches...")
    return next(
        infer_batch_process(
            (audio, sr),
            ref_text,
            gen_text_batches,
            model_obj,
            vocoder,
            mel_spec_type=mel_spec_type,
            progress=progress,
            target_rms=target_rms,
            cross_fade_duration=cross_fade_duration,
            nfe_step=nfe_step,
            cfg_strength=cfg_strength,
            sway_sampling_coef=sway_sampling_coef,
            speed=speed,
            fix_duration=fix_duration,
            device=device,
        )
>>>>>>> 09b478b7
    )


# infer batches


def infer_batch_process(
    ref_audio,
    ref_text,
    gen_text_batches,
    model_obj,
    vocoder,
    mel_spec_type="vocos",
    progress=tqdm,
    target_rms=0.1,
    cross_fade_duration=0.15,
    nfe_step=32,
    cfg_strength=2.0,
    sway_sampling_coef=-1,
    speed=1,
    fix_duration=None,
    device=None,
<<<<<<< HEAD
    lang="",
    no_ref_audio=False,
    dur_model = None
=======
    streaming=False,
    chunk_size=2048,
>>>>>>> 09b478b7
):
    audio, sr = ref_audio
    if audio.shape[0] > 1:
        audio = torch.mean(audio, dim=0, keepdim=True)

    rms = torch.sqrt(torch.mean(torch.square(audio)))
    if rms < target_rms:
        audio = audio * target_rms / rms
    if sr != target_sample_rate:
        resampler = torchaudio.transforms.Resample(sr, target_sample_rate)
        audio = resampler(audio)
    audio = audio.to(device)

    generated_waves = []
    spectrograms = []

    if len(ref_text[-1].encode("utf-8")) == 1:
        ref_text = ref_text + " "

    def process_batch(gen_text):
        local_speed = speed
        if len(gen_text.encode("utf-8")) < 10:
            local_speed = 0.3

        # Prepare the text
        text_list = [ref_text + gen_text]
        final_text_list = convert_char_to_pinyin(text_list, polyphone=True, lang=lang)

        ref_audio_len = audio.shape[-1] // hop_length
        if dur_model is not None:
            duration_in_sec = dur_model(audio, final_text_list)
            frame_rate = model_obj.mel_spec.target_sample_rate // model_obj.mel_spec.hop_length
            duration = (duration_in_sec * frame_rate / speed).to(torch.long).item()
            print("dur model sec:", duration_in_sec.item())
            ref_text_len = len(ref_text.encode("utf-8"))
            gen_text_len = len(gen_text.encode("utf-8"))
<<<<<<< HEAD
            duration2 = ref_audio_len + int(ref_audio_len / ref_text_len * gen_text_len / speed)
            print("estimate sec:", duration2 * hop_length / target_sample_rate)
        else:
            if fix_duration is not None:
                duration = int(fix_duration * target_sample_rate / hop_length)
            else:
                # Calculate duration
                ref_text_len = len(ref_text.encode("utf-8"))
                gen_text_len = len(gen_text.encode("utf-8"))
                duration = ref_audio_len + int(ref_audio_len / ref_text_len * gen_text_len / speed)

        if duration > 17 * target_sample_rate / hop_length:
            print(f"\033[31mToo long gen text({duration*hop_length/target_sample_rate}s): {gen_text}\033[0m")
=======
            duration = ref_audio_len + int(ref_audio_len / ref_text_len * gen_text_len / local_speed)
>>>>>>> 09b478b7

        # inference
        with torch.inference_mode():
            generated, _ = model_obj.sample(
                cond=audio,
                text=final_text_list,
                duration=duration,
                steps=nfe_step,
                cfg_strength=cfg_strength,
                sway_sampling_coef=sway_sampling_coef,
                no_ref_audio=no_ref_audio
            )

            generated = generated.to(torch.float32)
            generated = generated[:, ref_audio_len:, :]
            generated_mel_spec = generated.permute(0, 2, 1)
            if mel_spec_type == "vocos":
                generated_wave = vocoder.decode(generated_mel_spec)
            elif "bigvgan" in mel_spec_type :
                generated_wave = vocoder(generated_mel_spec)
            if rms < target_rms:
                generated_wave = generated_wave * rms / target_rms

            # wav -> numpy
            generated_wave = generated_wave.squeeze().cpu().numpy()

            if streaming:
                for j in range(0, len(generated_wave), chunk_size):
                    yield generated_wave[j : j + chunk_size], target_sample_rate
            else:
                yield generated_wave, generated_mel_spec[0].cpu().numpy()

    if streaming:
        for gen_text in progress.tqdm(gen_text_batches) if progress is not None else gen_text_batches:
            for chunk in process_batch(gen_text):
                yield chunk
    else:
        with ThreadPoolExecutor() as executor:
            futures = [executor.submit(process_batch, gen_text) for gen_text in gen_text_batches]
            for future in progress.tqdm(futures) if progress is not None else futures:
                result = future.result()
                if result:
                    generated_wave, generated_mel_spec = next(result)
                    generated_waves.append(generated_wave)
                    spectrograms.append(generated_mel_spec)

        if generated_waves:
            if cross_fade_duration <= 0:
                # Simply concatenate
                final_wave = np.concatenate(generated_waves)
            else:
                # Combine all generated waves with cross-fading
                final_wave = generated_waves[0]
                for i in range(1, len(generated_waves)):
                    prev_wave = final_wave
                    next_wave = generated_waves[i]

                    # Calculate cross-fade samples, ensuring it does not exceed wave lengths
                    cross_fade_samples = int(cross_fade_duration * target_sample_rate)
                    cross_fade_samples = min(cross_fade_samples, len(prev_wave), len(next_wave))

                    if cross_fade_samples <= 0:
                        # No overlap possible, concatenate
                        final_wave = np.concatenate([prev_wave, next_wave])
                        continue

                    # Overlapping parts
                    prev_overlap = prev_wave[-cross_fade_samples:]
                    next_overlap = next_wave[:cross_fade_samples]

                    # Fade out and fade in
                    fade_out = np.linspace(1, 0, cross_fade_samples)
                    fade_in = np.linspace(0, 1, cross_fade_samples)

                    # Cross-faded overlap
                    cross_faded_overlap = prev_overlap * fade_out + next_overlap * fade_in

                    # Combine
                    new_wave = np.concatenate(
                        [prev_wave[:-cross_fade_samples], cross_faded_overlap, next_wave[cross_fade_samples:]]
                    )

                    final_wave = new_wave

            # Create a combined spectrogram
            combined_spectrogram = np.concatenate(spectrograms, axis=1)

            yield final_wave, target_sample_rate, combined_spectrogram

        else:
            yield None, target_sample_rate, None


# remove silence from generated wav


def remove_silence_for_generated_wav(filename):
    aseg = AudioSegment.from_file(filename)
    non_silent_segs = silence.split_on_silence(
        aseg, min_silence_len=1000, silence_thresh=-50, keep_silence=500, seek_step=10
    )
    non_silent_wave = AudioSegment.silent(duration=0)
    for non_silent_seg in non_silent_segs:
        non_silent_wave += non_silent_seg
    aseg = non_silent_wave
    aseg.export(filename, format="wav")


# save spectrogram


def save_spectrogram(spectrogram, path):
    plt.figure(figsize=(12, 4))
    plt.imshow(spectrogram, origin="lower", aspect="auto")
    plt.colorbar()
    plt.savefig(path)
    plt.close()<|MERGE_RESOLUTION|>--- conflicted
+++ resolved
@@ -397,12 +397,12 @@
         print(f"gen_text {i}", gen_text)
     print("\n")
 
-<<<<<<< HEAD
     if len(gen_text_batches) > 1:
         print(f"\033[31mToo long gen text: {gen_text}\033[0m")
 
     # show_info(f"Generating audio in {len(gen_text_batches)} batches...")
-    return infer_batch_process(
+    return next(
+        infer_batch_process(
         (audio, sr),
         ref_text,
         gen_text_batches,
@@ -421,27 +421,7 @@
         lang=lang,
         no_ref_audio=no_ref_audio,
         dur_model=dur_model
-=======
-    show_info(f"Generating audio in {len(gen_text_batches)} batches...")
-    return next(
-        infer_batch_process(
-            (audio, sr),
-            ref_text,
-            gen_text_batches,
-            model_obj,
-            vocoder,
-            mel_spec_type=mel_spec_type,
-            progress=progress,
-            target_rms=target_rms,
-            cross_fade_duration=cross_fade_duration,
-            nfe_step=nfe_step,
-            cfg_strength=cfg_strength,
-            sway_sampling_coef=sway_sampling_coef,
-            speed=speed,
-            fix_duration=fix_duration,
-            device=device,
-        )
->>>>>>> 09b478b7
+    )
     )
 
 
@@ -464,14 +444,11 @@
     speed=1,
     fix_duration=None,
     device=None,
-<<<<<<< HEAD
+    streaming=False,
+    chunk_size=2048,
     lang="",
     no_ref_audio=False,
     dur_model = None
-=======
-    streaming=False,
-    chunk_size=2048,
->>>>>>> 09b478b7
 ):
     audio, sr = ref_audio
     if audio.shape[0] > 1:
@@ -508,7 +485,6 @@
             print("dur model sec:", duration_in_sec.item())
             ref_text_len = len(ref_text.encode("utf-8"))
             gen_text_len = len(gen_text.encode("utf-8"))
-<<<<<<< HEAD
             duration2 = ref_audio_len + int(ref_audio_len / ref_text_len * gen_text_len / speed)
             print("estimate sec:", duration2 * hop_length / target_sample_rate)
         else:
@@ -518,13 +494,10 @@
                 # Calculate duration
                 ref_text_len = len(ref_text.encode("utf-8"))
                 gen_text_len = len(gen_text.encode("utf-8"))
-                duration = ref_audio_len + int(ref_audio_len / ref_text_len * gen_text_len / speed)
+                duration = ref_audio_len + int(ref_audio_len / ref_text_len * gen_text_len / local_speed)
 
         if duration > 17 * target_sample_rate / hop_length:
             print(f"\033[31mToo long gen text({duration*hop_length/target_sample_rate}s): {gen_text}\033[0m")
-=======
-            duration = ref_audio_len + int(ref_audio_len / ref_text_len * gen_text_len / local_speed)
->>>>>>> 09b478b7
 
         # inference
         with torch.inference_mode():
